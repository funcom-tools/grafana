--- conflicted
+++ resolved
@@ -16,18 +16,7 @@
 
 # Create TraceQL queries using Search
 
-<<<<<<< HEAD
-{{% admonition type="note" %}}
-This new Search query type is available as an experimental feature.
-This feature is under active development and is not production ready.
-To try this feature, enable the `traceqlSearch` feature flag in Grafana (read [documentation]({{< relref "/docs/grafana/latest/setup-grafana/configure-grafana/feature-toggles" >}})).
-Grafana Cloud users have this feature.
-{{% /admonition %}}
-
-Using the Search tab in Explore, you can use the query builder’s drop-downs to compose TraceQL queries. The selections you make automatically generate a [TraceQL query]({{< relref "/docs/tempo/latest/traceql" >}}).
-=======
 Using the Search tab in Explore, you can use the query builder’s drop-downs to compose TraceQL queries. The selections you make automatically generate a [TraceQL query](/docs/tempo/latest/traceql).
->>>>>>> 7cc99071
 
 To access **Search**, select your Tempo data source, and then choose **Explore** and select **Query type** > **Search**.
 You can use the query builder to search trace data by resource service name, span name, duration, and one or more tags. The examples on this page use the default filters.

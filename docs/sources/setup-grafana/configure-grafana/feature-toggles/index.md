--- conflicted
+++ resolved
@@ -92,11 +92,8 @@
 | `elasticsearchBackendMigration`    | Use Elasticsearch as backend data source                                                                                                                                     |
 | `secureSocksDatasourceProxy`       | Enable secure socks tunneling for supported core datasources                                                                                                                 |
 | `authnService`                     | Use new auth service to perform authentication                                                                                                                               |
-<<<<<<< HEAD
 | `customThemes`                     | Enable new custom themes feature                                                                                                                                             |
-=======
 | `sessionRemoteCache`               | Enable using remote cache for user sessions                                                                                                                                  |
->>>>>>> 3c9ccd45
 
 ## Development feature toggles
 

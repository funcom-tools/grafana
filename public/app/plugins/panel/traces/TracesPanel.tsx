--- conflicted
+++ resolved
@@ -16,15 +16,12 @@
   `,
 };
 
-<<<<<<< HEAD
-export const TracesPanel = ({ data, width }: PanelProps) => {
-=======
 export interface TracesPanelOptions {
   createSpanLink?: SpanLinkFunc;
+  width: number;
 }
 
 export const TracesPanel = ({ data, options }: PanelProps<TracesPanelOptions>) => {
->>>>>>> 8ebbe063
   const topOfViewRef = createRef<HTMLDivElement>();
   const traceProp = useMemo(() => transformDataFrames(data.series[0]), [data.series]);
   const dataSource = useAsync(async () => {
@@ -50,11 +47,8 @@
         datasource={dataSource.value}
         topOfViewRef={topOfViewRef}
         topOfViewRefType={TopOfViewRefType.Panel}
-<<<<<<< HEAD
-        width={width}
-=======
+        width={options.width}
         createSpanLink={options.createSpanLink}
->>>>>>> 8ebbe063
       />
     </div>
   );

import {
  SceneFlexLayout,
  SceneTimeRange,
  SceneTimePicker,
  SceneByFrameRepeater,
  VizPanel,
<<<<<<< HEAD
} from '../components';
import { EmbeddedScene } from '../components/Scene';
import { panelBuilders } from '../components/VizPanel/panelBuilders';
import { SceneDataNode } from '../core/SceneDataNode';
import { SceneTimeRange } from '../core/SceneTimeRange';
=======
  SceneCanvasText,
  SceneToolbarInput,
  EmbeddedScene,
  SceneDataNode,
} from '@grafana/scenes';

import { panelBuilders } from '../builders/panelBuilders';
import { Scene } from '../components/Scene';
>>>>>>> e481673b
import { SceneEditManager } from '../editor/SceneEditManager';

import { getQueryRunnerWithRandomWalkQuery } from './queries';

export function getFlexLayoutTest(standalone: boolean): Scene | EmbeddedScene {
  const state = {
    title: 'Flex layout test',
    body: new SceneFlexLayout({
      direction: 'row',
      children: [
        panelBuilders.newGraph({
          placement: { minWidth: '70%' },
          title: 'Dynamic height and width',
          $data: getQueryRunnerWithRandomWalkQuery({}, { maxDataPointsFromWidth: true }),
        }),
        new SceneFlexLayout({
          direction: 'column',
          children: [
            panelBuilders.newGraph({
              title: 'Fill height',
              options: {},
              fieldConfig: {
                defaults: {
                  custom: {
                    fillOpacity: 20,
                  },
                },
                overrides: [],
              },
            }),
            panelBuilders.newGraph({
              title: 'Fill height',
            }),
            new SceneCanvasText({
              placement: { ySizing: 'content' },
              text: 'Size to content',
              fontSize: 20,
              align: 'center',
            }),
            panelBuilders.newGraph({
              title: 'Fixed height',
              placement: { height: 300 },
            }),
          ],
        }),
      ],
    }),
    $editor: new SceneEditManager({}),
    $timeRange: new SceneTimeRange(),
    $data: getQueryRunnerWithRandomWalkQuery(),
    actions: [new SceneTimePicker({})],
  };

  return standalone ? new Scene(state) : new EmbeddedScene(state);
}

export function getScenePanelRepeaterTest(standalone: boolean): Scene | EmbeddedScene {
  const queryRunner = getQueryRunnerWithRandomWalkQuery({
    seriesCount: 2,
    alias: '__server_names',
    scenarioId: 'random_walk',
  });

  const state = {
    title: 'Panel repeater test',
    body: new SceneByFrameRepeater({
      body: new SceneFlexLayout({
        direction: 'column',
        children: [],
      }),
      getLayoutChild: (data, frame, frameIndex) => {
        return new SceneFlexLayout({
          key: `panel-${frameIndex}`,
          $data: new SceneDataNode({
            data: {
              ...data,
              series: [frame],
            },
          }),
          direction: 'row',
          placement: { minHeight: 200 },
          children: [
            new VizPanel({
              pluginId: 'timeseries',
              title: 'Title',
              options: {
                legend: { displayMode: 'hidden' },
              },
            }),
            new VizPanel({
              placement: { width: 300 },
              pluginId: 'stat',
              fieldConfig: { defaults: { displayName: 'Last' }, overrides: [] },
              options: {
                graphMode: 'none',
              },
            }),
          ],
        });
      },
    }),
    $editor: new SceneEditManager({}),
    $timeRange: new SceneTimeRange(),
    $data: queryRunner,
    actions: [
      new SceneToolbarInput({
        value: '2',
        onChange: (newValue) => {
          queryRunner.setState({
            queries: [
              {
                ...queryRunner.state.queries[0],
                seriesCount: newValue,
              },
            ],
          });
          queryRunner.runQueries();
        },
      }),
      new SceneTimePicker({}),
    ],
  };

  return standalone ? new Scene(state) : new EmbeddedScene(state);
}<|MERGE_RESOLUTION|>--- conflicted
+++ resolved
@@ -4,13 +4,6 @@
   SceneTimePicker,
   SceneByFrameRepeater,
   VizPanel,
-<<<<<<< HEAD
-} from '../components';
-import { EmbeddedScene } from '../components/Scene';
-import { panelBuilders } from '../components/VizPanel/panelBuilders';
-import { SceneDataNode } from '../core/SceneDataNode';
-import { SceneTimeRange } from '../core/SceneTimeRange';
-=======
   SceneCanvasText,
   SceneToolbarInput,
   EmbeddedScene,
@@ -19,7 +12,6 @@
 
 import { panelBuilders } from '../builders/panelBuilders';
 import { Scene } from '../components/Scene';
->>>>>>> e481673b
 import { SceneEditManager } from '../editor/SceneEditManager';
 
 import { getQueryRunnerWithRandomWalkQuery } from './queries';

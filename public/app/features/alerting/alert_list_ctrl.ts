///<reference path="../../headers/common.d.ts" />

import _ from 'lodash';
import moment from 'moment';

import {coreModule, appEvents} from  'app/core/core';
import alertDef from './alert_def';

export class AlertListCtrl {
  alerts: any;
  stateFilters = [
    {text: 'All', value: null},
    {text: 'OK', value: 'ok'},
    {text: 'Alerting', value: 'alerting'},
    {text: 'No Data', value: 'no_data'},
    {text: 'Paused', value: 'paused'},
  ];
  filters = {
    state: 'ALL'
  };
  navModel: any;

  /** @ngInject */
<<<<<<< HEAD
  constructor(private backendSrv, private $location, private $scope, navModelSrv) {
    this.navModel = navModelSrv.getNav('alerting');
=======
  constructor(private backendSrv, private $location, navModelSrv) {
    this.navModel = navModelSrv.getAlertingNav(0);
>>>>>>> 79b873e4

    var params = $location.search();
    this.filters.state = params.state || null;
    this.loadAlerts();
  }

  filtersChanged() {
    this.$location.search(this.filters);
  }

  loadAlerts() {
    this.backendSrv.get('/api/alerts', this.filters).then(result => {
      this.alerts = _.map(result, alert => {
        alert.stateModel = alertDef.getStateDisplayModel(alert.state);
        alert.newStateDateAgo = moment(alert.newStateDate).fromNow().replace(" ago", "");
        if (alert.evalData && alert.evalData.no_data) {
          alert.no_data = true;
        }
        return alert;
      });
    });
  }

  pauseAlertRule(alertId: any) {
    var alert = _.find(this.alerts, {id: alertId});

    var payload = {
      paused: alert.state !== "paused"
    };

    this.backendSrv.post(`/api/alerts/${alert.id}/pause`, payload).then(result => {
      alert.state = result.state;
      alert.stateModel = alertDef.getStateDisplayModel(result.state);
    });
  }

  openHowTo() {
    appEvents.emit('show-modal', {
      src: 'public/app/features/alerting/partials/alert_howto.html',
      modalClass: 'confirm-modal',
      model: {}
    });
  }
}

coreModule.controller('AlertListCtrl', AlertListCtrl);
<|MERGE_RESOLUTION|>--- conflicted
+++ resolved
@@ -21,13 +21,8 @@
   navModel: any;
 
   /** @ngInject */
-<<<<<<< HEAD
-  constructor(private backendSrv, private $location, private $scope, navModelSrv) {
+  constructor(private backendSrv, private $location, navModelSrv) {
     this.navModel = navModelSrv.getNav('alerting');
-=======
-  constructor(private backendSrv, private $location, navModelSrv) {
-    this.navModel = navModelSrv.getAlertingNav(0);
->>>>>>> 79b873e4
 
     var params = $location.search();
     this.filters.state = params.state || null;
@@ -73,4 +68,4 @@
   }
 }
 
-coreModule.controller('AlertListCtrl', AlertListCtrl);
+coreModule.controller('AlertListCtrl', AlertListCtrl);
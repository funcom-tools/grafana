--- conflicted
+++ resolved
@@ -41,14 +41,9 @@
 
   static Component = ({ model }: SceneComponentProps<PanelOptionsPane>) => {
     const { isVizPickerOpen, searchQuery, listMode } = model.useState();
-<<<<<<< HEAD
-    const editor = sceneGraph.getAncestor(model, PanelEditor);
-    const { optionsCollapsed, vizManager } = editor.useState();
+    const vizManager = sceneGraph.getAncestor(model, PanelEditor).state.vizManager;
+    const { pluginId } = vizManager.state.panel.useState();
     const libraryPanel = vizManager.state.libraryPanel?.useState();
-=======
-    const vizManager = sceneGraph.getAncestor(model, PanelEditor).state.vizManager;
->>>>>>> 0dcdfc26
-    const { pluginId } = vizManager.state.panel.useState();
     const styles = useStyles2(getStyles);
 
     return (

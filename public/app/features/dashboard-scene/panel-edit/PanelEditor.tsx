import * as H from 'history';

import { NavIndex } from '@grafana/data';
import { config, locationService } from '@grafana/runtime';
import { SceneGridItem, SceneObject, SceneObjectBase, SceneObjectState, VizPanel } from '@grafana/scenes';

import { LibraryVizPanel } from '../scene/LibraryVizPanel';
import {
  findVizPanelByKey,
  getDashboardSceneFor,
  getPanelIdForVizPanel,
  getVizPanelKeyForPanelId,
} from '../utils/utils';

import { PanelDataPane } from './PanelDataPane/PanelDataPane';
import { PanelEditorRenderer } from './PanelEditorRenderer';
import { PanelOptionsPane } from './PanelOptionsPane';
import { VizPanelManager } from './VizPanelManager';

export interface PanelEditorState extends SceneObjectState {
  controls?: SceneObject[];
  isDirty?: boolean;
  panelId: number;
  optionsPane: PanelOptionsPane;
  dataPane?: PanelDataPane;
  vizManager: VizPanelManager;
}

export class PanelEditor extends SceneObjectBase<PanelEditorState> {
  static Component = PanelEditorRenderer;

  private _discardChanges = false;

  public constructor(state: PanelEditorState) {
    super(state);

    this.addActivationHandler(this._activationHandler.bind(this));
  }

  private _activationHandler() {
    const panelManager = this.state.vizManager;
    const panel = panelManager.state.panel;

    this._subs.add(
      panelManager.subscribeToState((n, p) => {
        if (n.panel.state.pluginId !== p.panel.state.pluginId) {
          this._initDataPane(n.panel.state.pluginId);
        }
      })
    );

    this._initDataPane(panel.state.pluginId);

    return () => {
      if (!this._discardChanges) {
        this.commitChanges();
      }
    };
  }

  private _initDataPane(pluginId: string) {
    const skipDataQuery = config.panels[pluginId].skipDataQuery;

    if (skipDataQuery && this.state.dataPane) {
      locationService.partial({ tab: null }, true);
      this.setState({ dataPane: undefined });
    }

    if (!skipDataQuery && !this.state.dataPane) {
      this.setState({ dataPane: new PanelDataPane(this.state.vizManager) });
    }
  }

  public getUrlKey() {
    return this.state.panelId.toString();
  }

  public getPageNav(location: H.Location, navIndex: NavIndex) {
    const dashboard = getDashboardSceneFor(this);

    return {
      text: 'Edit panel',
      parentItem: dashboard.getPageNav(location, navIndex),
    };
  }

  public onDiscard = () => {
    this._discardChanges = true;
    locationService.partial({ editPanel: null });
  };

  public commitChanges() {
    const dashboard = getDashboardSceneFor(this);
    const sourcePanel = findVizPanelByKey(dashboard.state.body, getVizPanelKeyForPanelId(this.state.panelId));

    if (!dashboard.state.isEditing) {
      dashboard.onEnterEditMode();
    }

    if (sourcePanel!.parent instanceof SceneGridItem) {
      sourcePanel!.parent.setState({ body: this.state.vizManager.state.panel.clone() });
    }
  }
}

<<<<<<< HEAD
export const OPTIONS_PANE_PIXELS_MIN = 300;
export const OPTIONS_PANE_PIXELS_SNAP = 400;
export const OPTIONS_PANE_FLEX_DEFAULT = 0.25;

export function buildPanelEditScene(panel: VizPanel | LibraryVizPanel): PanelEditor {
  let panelClone: VizPanel;
  let libraryPanel: LibraryVizPanel | undefined;
  if (panel instanceof LibraryVizPanel) {
    if (!panel.state.panel) {
      throw new Error('Library panel has no VizPanel');
    }
    panelClone = panel.state.panel.clone();
    libraryPanel = panel.clone();
  } else {
    panelClone = panel.clone();
  }
  const vizPanelMgr = new VizPanelManager(panelClone, libraryPanel);
=======
export function buildPanelEditScene(panel: VizPanel): PanelEditor {
  const panelClone = panel.clone();
  const vizPanelMgr = new VizPanelManager(panelClone);
>>>>>>> 0dcdfc26

  return new PanelEditor({
    panelId: getPanelIdForVizPanel(panel),
    optionsPane: new PanelOptionsPane({}),
    vizManager: vizPanelMgr,
  });
}<|MERGE_RESOLUTION|>--- conflicted
+++ resolved
@@ -103,11 +103,6 @@
   }
 }
 
-<<<<<<< HEAD
-export const OPTIONS_PANE_PIXELS_MIN = 300;
-export const OPTIONS_PANE_PIXELS_SNAP = 400;
-export const OPTIONS_PANE_FLEX_DEFAULT = 0.25;
-
 export function buildPanelEditScene(panel: VizPanel | LibraryVizPanel): PanelEditor {
   let panelClone: VizPanel;
   let libraryPanel: LibraryVizPanel | undefined;
@@ -121,11 +116,6 @@
     panelClone = panel.clone();
   }
   const vizPanelMgr = new VizPanelManager(panelClone, libraryPanel);
-=======
-export function buildPanelEditScene(panel: VizPanel): PanelEditor {
-  const panelClone = panel.clone();
-  const vizPanelMgr = new VizPanelManager(panelClone);
->>>>>>> 0dcdfc26
 
   return new PanelEditor({
     panelId: getPanelIdForVizPanel(panel),

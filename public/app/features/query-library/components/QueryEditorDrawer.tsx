import React, { useState } from 'react';

import { DataQuery } from '@grafana/data/src/types/query';
import { Drawer, Tab, TabContent, TabsBar } from '@grafana/ui';

import { SavedQuery } from '../api/SavedQueriesApi';

import { ConnectionsTab } from './ConnectionsTab';
import { QueryEditor } from './QueryEditor';
import { QueryEditorDrawerHeader } from './QueryEditorDrawerHeader';
import { VariablesTab } from './VariablesTab';

type Props = {
  onDismiss: () => void;
  savedQuery: SavedQuery<DataQuery>;
};

const initialTabs = [
  {
    label: 'Variables',
    active: true,
  },
  {
    label: 'Connections',
    active: false,
  },
];

export const QueryEditorDrawer = ({ onDismiss, savedQuery }: Props) => {
  const [tabs, setTabs] = useState(initialTabs);

  return (
    <Drawer onClose={onDismiss} width={'40%'} expandable scrollableContent>
      <div>
<<<<<<< HEAD
        <QueryEditorDrawerHeader title={savedQuery.title} />
        <QueryEditor queries={savedQuery.queries} />
=======
        <QueryEditorDrawerHeader title={savedQuery.title} onDismiss={onDismiss} />
        <QueryEditor />
>>>>>>> c4842026
        <TabsBar>
          {tabs.map((tab, index) => (
            <Tab
              key={index}
              label={tab.label}
              active={tab.active}
              onChangeTab={() => setTabs(tabs.map((tab, idx) => ({ ...tab, active: idx === index })))}
            />
          ))}
        </TabsBar>
        <TabContent>
          {tabs[0].active && <VariablesTab savedQuery={savedQuery} />}
          {tabs[1].active && <ConnectionsTab />}
        </TabContent>
      </div>
    </Drawer>
  );
};<|MERGE_RESOLUTION|>--- conflicted
+++ resolved
@@ -32,13 +32,8 @@
   return (
     <Drawer onClose={onDismiss} width={'40%'} expandable scrollableContent>
       <div>
-<<<<<<< HEAD
-        <QueryEditorDrawerHeader title={savedQuery.title} />
+        <QueryEditorDrawerHeader title={savedQuery.title} onDismiss={onDismiss} />
         <QueryEditor queries={savedQuery.queries} />
-=======
-        <QueryEditorDrawerHeader title={savedQuery.title} onDismiss={onDismiss} />
-        <QueryEditor />
->>>>>>> c4842026
         <TabsBar>
           {tabs.map((tab, index) => (
             <Tab

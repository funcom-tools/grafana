package setting

import (
	"errors"
	"fmt"
	"strconv"
	"strings"
	"time"

	"github.com/grafana/grafana-plugin-sdk-go/backend/gtime"
	"github.com/prometheus/alertmanager/cluster"
	"gopkg.in/ini.v1"

	"github.com/grafana/grafana/pkg/util"
)

const (
	alertmanagerDefaultClusterAddr        = "0.0.0.0:9094"
	alertmanagerDefaultPeerTimeout        = 15 * time.Second
	alertmanagerDefaultGossipInterval     = cluster.DefaultGossipInterval
	alertmanagerDefaultPushPullInterval   = cluster.DefaultPushPullInterval
	alertmanagerDefaultConfigPollInterval = time.Minute
	// To start, the alertmanager needs at least one route defined.
	// TODO: we should move this to Grafana settings and define this as the default.
	alertmanagerDefaultConfiguration = `{
	"alertmanager_config": {
		"route": {
			"receiver": "grafana-default-email",
			"group_by": ["grafana_folder", "alertname"]
		},
		"receivers": [{
			"name": "grafana-default-email",
			"grafana_managed_receiver_configs": [{
				"uid": "",
				"name": "email receiver",
				"type": "email",
				"isDefault": true,
				"settings": {
					"addresses": "<example@email.com>"
				}
			}]
		}]
	}
}
`
	evaluatorDefaultEvaluationTimeout       = 30 * time.Second
	schedulerDefaultAdminConfigPollInterval = time.Minute
	schedulereDefaultExecuteAlerts          = true
	schedulerDefaultMaxAttempts             = 3
	schedulerDefaultLegacyMinInterval       = 1
	screenshotsDefaultCapture               = false
	screenshotsDefaultCaptureTimeout        = 10 * time.Second
	screenshotsMaxCaptureTimeout            = 30 * time.Second
	screenshotsDefaultMaxConcurrent         = 5
	screenshotsDefaultUploadImageStorage    = false
	// SchedulerBaseInterval base interval of the scheduler. Controls how often the scheduler fetches database for new changes as well as schedules evaluation of a rule
	// changing this value is discouraged because this could cause existing alert definition
	// with intervals that are not exactly divided by this number not to be evaluated
	SchedulerBaseInterval = 10 * time.Second
	// DefaultRuleEvaluationInterval indicates a default interval of for how long a rule should be evaluated to change state from Pending to Alerting
	DefaultRuleEvaluationInterval = SchedulerBaseInterval * 6 // == 60 seconds
	stateHistoryDefaultEnabled    = true
)

type UnifiedAlertingSettings struct {
	AdminConfigPollInterval        time.Duration
	AlertmanagerConfigPollInterval time.Duration
	HAListenAddr                   string
	HAAdvertiseAddr                string
	HAPeers                        []string
	HAPeerTimeout                  time.Duration
	HAGossipInterval               time.Duration
	HAPushPullInterval             time.Duration
	HALabel                        string
	HARedisAddr                    string
	HARedisPeerName                string
	HARedisPrefix                  string
	HARedisUsername                string
	HARedisPassword                string
	HARedisDB                      int
	MaxAttempts                    int64
	MinInterval                    time.Duration
	EvaluationTimeout              time.Duration
	ExecuteAlerts                  bool
	DefaultConfiguration           string
	Enabled                        *bool // determines whether unified alerting is enabled. If it is nil then user did not define it and therefore its value will be determined during migration. Services should not use it directly.
	DisabledOrgs                   map[int64]struct{}
	// BaseInterval interval of time the scheduler updates the rules and evaluates rules.
	// Only for internal use and not user configuration.
	BaseInterval time.Duration
	// DefaultRuleEvaluationInterval default interval between evaluations of a rule.
	DefaultRuleEvaluationInterval time.Duration
	Screenshots                   UnifiedAlertingScreenshotSettings
	ReservedLabels                UnifiedAlertingReservedLabelSettings
	StateHistory                  UnifiedAlertingStateHistorySettings
<<<<<<< HEAD

	// Disable the internal Alertmanager and use an external one instead.
	DisableInternalAlertmanager bool
	MainAlertmanagerURL         string
	MainAlertmanagerTenantID    string
=======
	// MaxStateSaveConcurrency controls the number of goroutines (per rule) that can save alert state in parallel.
	MaxStateSaveConcurrency int
>>>>>>> 85a83159
}

type UnifiedAlertingScreenshotSettings struct {
	Capture                    bool
	CaptureTimeout             time.Duration
	MaxConcurrentScreenshots   int64
	UploadExternalImageStorage bool
}

type UnifiedAlertingReservedLabelSettings struct {
	DisabledLabels map[string]struct{}
}

type UnifiedAlertingStateHistorySettings struct {
	Enabled       bool
	Backend       string
	LokiRemoteURL string
	LokiReadURL   string
	LokiWriteURL  string
	LokiTenantID  string
	// LokiBasicAuthUsername and LokiBasicAuthPassword are used for basic auth
	// if one of them is set.
	LokiBasicAuthPassword string
	LokiBasicAuthUsername string
	MultiPrimary          string
	MultiSecondaries      []string
	ExternalLabels        map[string]string
}

// IsEnabled returns true if UnifiedAlertingSettings.Enabled is either nil or true.
// It hides the implementation details of the Enabled and simplifies its usage.
func (u *UnifiedAlertingSettings) IsEnabled() bool {
	return u.Enabled == nil || *u.Enabled
}

// IsReservedLabelDisabled returns true if UnifiedAlertingReservedLabelSettings.DisabledLabels contains the given reserved label.
func (u *UnifiedAlertingReservedLabelSettings) IsReservedLabelDisabled(label string) bool {
	_, ok := u.DisabledLabels[label]
	return ok
}

// readUnifiedAlertingEnabledSettings reads the settings for unified alerting.
// It returns a non-nil bool and a nil error when unified alerting is enabled either
// because it has been enabled in the settings or by default. It returns nil and
// a non-nil error both unified alerting and legacy alerting are enabled at the same time.
func (cfg *Cfg) readUnifiedAlertingEnabledSetting(section *ini.Section) (*bool, error) {
	// At present an invalid value is considered the same as no value. This means that a
	// spelling mistake in the string "false" could enable unified alerting rather
	// than disable it. This issue can be found here
	hasEnabled := section.Key("enabled").Value() != ""
	if !hasEnabled {
		// TODO: Remove in Grafana v10
		if cfg.IsFeatureToggleEnabled("ngalert") {
			cfg.Logger.Warn("ngalert feature flag is deprecated: use unified alerting enabled setting instead")
			// feature flag overrides the legacy alerting setting
			legacyAlerting := false
			AlertingEnabled = &legacyAlerting
			unifiedAlerting := true
			return &unifiedAlerting, nil
		}

		// if legacy alerting has not been configured then enable unified alerting
		if AlertingEnabled == nil {
			unifiedAlerting := true
			return &unifiedAlerting, nil
		}

		// enable unified alerting and disable legacy alerting
		legacyAlerting := false
		AlertingEnabled = &legacyAlerting
		unifiedAlerting := true
		return &unifiedAlerting, nil
	}

	unifiedAlerting, err := section.Key("enabled").Bool()
	if err != nil {
		// the value for unified alerting is invalid so disable all alerting
		legacyAlerting := false
		AlertingEnabled = &legacyAlerting
		return nil, fmt.Errorf("invalid value %s, should be either true or false", section.Key("enabled"))
	}

	// If both legacy and unified alerting are enabled then return an error
	if AlertingEnabled != nil && *AlertingEnabled && unifiedAlerting {
		return nil, errors.New("legacy and unified alerting cannot both be enabled at the same time, please disable one of them and restart Grafana")
	}

	if AlertingEnabled == nil {
		legacyAlerting := !unifiedAlerting
		AlertingEnabled = &legacyAlerting
	}

	return &unifiedAlerting, nil
}

// ReadUnifiedAlertingSettings reads both the `unified_alerting` and `alerting` sections of the configuration while preferring configuration the `alerting` section.
// It first reads the `unified_alerting` section, then looks for non-defaults on the `alerting` section and prefers those.
func (cfg *Cfg) ReadUnifiedAlertingSettings(iniFile *ini.File) error {
	var err error
	uaCfg := UnifiedAlertingSettings{}
	ua := iniFile.Section("unified_alerting")
	uaCfg.Enabled, err = cfg.readUnifiedAlertingEnabledSetting(ua)
	if err != nil {
		return fmt.Errorf("failed to read unified alerting enabled setting: %w", err)
	}

	uaCfg.DisabledOrgs = make(map[int64]struct{})
	orgsStr := valueAsString(ua, "disabled_orgs", "")
	for _, org := range util.SplitString(orgsStr) {
		orgID, err := strconv.ParseInt(org, 10, 64)
		if err != nil {
			return err
		}
		uaCfg.DisabledOrgs[orgID] = struct{}{}
	}

	uaCfg.AdminConfigPollInterval, err = gtime.ParseDuration(valueAsString(ua, "admin_config_poll_interval", (schedulerDefaultAdminConfigPollInterval).String()))
	if err != nil {
		return err
	}
	uaCfg.AlertmanagerConfigPollInterval, err = gtime.ParseDuration(valueAsString(ua, "alertmanager_config_poll_interval", (alertmanagerDefaultConfigPollInterval).String()))
	if err != nil {
		return err
	}
	uaCfg.HAPeerTimeout, err = gtime.ParseDuration(valueAsString(ua, "ha_peer_timeout", (alertmanagerDefaultPeerTimeout).String()))
	if err != nil {
		return err
	}
	uaCfg.HAGossipInterval, err = gtime.ParseDuration(valueAsString(ua, "ha_gossip_interval", (alertmanagerDefaultGossipInterval).String()))
	if err != nil {
		return err
	}
	uaCfg.HAPushPullInterval, err = gtime.ParseDuration(valueAsString(ua, "ha_push_pull_interval", (alertmanagerDefaultPushPullInterval).String()))
	if err != nil {
		return err
	}
	uaCfg.HAListenAddr = ua.Key("ha_listen_address").MustString(alertmanagerDefaultClusterAddr)
	uaCfg.HAAdvertiseAddr = ua.Key("ha_advertise_address").MustString("")
	uaCfg.HALabel = ua.Key("ha_label").MustString("")
	uaCfg.HARedisAddr = ua.Key("ha_redis_address").MustString("")
	uaCfg.HARedisPeerName = ua.Key("ha_redis_peer_name").MustString("")
	uaCfg.HARedisPrefix = ua.Key("ha_redis_prefix").MustString("")
	uaCfg.HARedisUsername = ua.Key("ha_redis_username").MustString("")
	uaCfg.HARedisPassword = ua.Key("ha_redis_password").MustString("")
	uaCfg.HARedisDB = ua.Key("ha_redis_db").MustInt(0)
	peers := ua.Key("ha_peers").MustString("")
	uaCfg.HAPeers = make([]string, 0)
	if peers != "" {
		for _, peer := range strings.Split(peers, ",") {
			peer = strings.TrimSpace(peer)
			uaCfg.HAPeers = append(uaCfg.HAPeers, peer)
		}
	}

	uaCfg.DisableInternalAlertmanager = ua.Key("disable_internal_alertmanager").MustBool(false)
	uaCfg.MainAlertmanagerURL = ua.Key("main_alertmanager_url").MustString("")
	uaCfg.MainAlertmanagerTenantID = ua.Key("main_alertmanager_tenant_id").MustString("")

	// TODO load from ini file
	uaCfg.DefaultConfiguration = alertmanagerDefaultConfiguration

	alerting := iniFile.Section("alerting")

	uaExecuteAlerts := ua.Key("execute_alerts").MustBool(schedulereDefaultExecuteAlerts)
	if uaExecuteAlerts { // unified option equals the default (true)
		legacyExecuteAlerts := alerting.Key("execute_alerts").MustBool(schedulereDefaultExecuteAlerts)
		if !legacyExecuteAlerts {
			cfg.Logger.Warn("falling back to legacy setting of 'execute_alerts'; please use the configuration option in the `unified_alerting` section if Grafana 8 alerts are enabled.")
		}
		uaExecuteAlerts = legacyExecuteAlerts
	}
	uaCfg.ExecuteAlerts = uaExecuteAlerts

	// if the unified alerting options equal the defaults, apply the respective legacy one
	uaEvaluationTimeout, err := gtime.ParseDuration(valueAsString(ua, "evaluation_timeout", evaluatorDefaultEvaluationTimeout.String()))
	if err != nil || uaEvaluationTimeout == evaluatorDefaultEvaluationTimeout { // unified option is invalid duration or equals the default
		legaceEvaluationTimeout := time.Duration(alerting.Key("evaluation_timeout_seconds").MustInt64(int64(evaluatorDefaultEvaluationTimeout.Seconds()))) * time.Second
		if legaceEvaluationTimeout != evaluatorDefaultEvaluationTimeout {
			cfg.Logger.Warn("falling back to legacy setting of 'evaluation_timeout_seconds'; please use the configuration option in the `unified_alerting` section if Grafana 8 alerts are enabled.")
		}
		uaEvaluationTimeout = legaceEvaluationTimeout
	}
	uaCfg.EvaluationTimeout = uaEvaluationTimeout

	uaMaxAttempts := ua.Key("max_attempts").MustInt64(schedulerDefaultMaxAttempts)
	if uaMaxAttempts == schedulerDefaultMaxAttempts { // unified option or equals the default
		legacyMaxAttempts := alerting.Key("max_attempts").MustInt64(schedulerDefaultMaxAttempts)
		if legacyMaxAttempts != schedulerDefaultMaxAttempts {
			cfg.Logger.Warn("falling back to legacy setting of 'max_attempts'; please use the configuration option in the `unified_alerting` section if Grafana 8 alerts are enabled.")
		}
		uaMaxAttempts = legacyMaxAttempts
	}
	uaCfg.MaxAttempts = uaMaxAttempts

	uaCfg.BaseInterval = SchedulerBaseInterval

	uaMinInterval, err := gtime.ParseDuration(valueAsString(ua, "min_interval", uaCfg.BaseInterval.String()))
	if err != nil || uaMinInterval == uaCfg.BaseInterval { // unified option is invalid duration or equals the default
		// if the legacy option is invalid, fallback to 10 (unified alerting min interval default)
		legacyMinInterval := time.Duration(alerting.Key("min_interval_seconds").MustInt64(int64(uaCfg.BaseInterval.Seconds()))) * time.Second
		if legacyMinInterval > uaCfg.BaseInterval {
			cfg.Logger.Warn("falling back to legacy setting of 'min_interval_seconds'; please use the configuration option in the `unified_alerting` section if Grafana 8 alerts are enabled.")
			uaMinInterval = legacyMinInterval
		} else {
			// if legacy interval is smaller than the base interval, adjust it to the base interval
			uaMinInterval = uaCfg.BaseInterval
		}
	}

	if uaMinInterval < uaCfg.BaseInterval {
		return fmt.Errorf("value of setting 'min_interval' should be greater than the base interval (%v)", uaCfg.BaseInterval)
	}
	if uaMinInterval%uaCfg.BaseInterval != 0 {
		return fmt.Errorf("value of setting 'min_interval' should be times of base interval (%v)", uaCfg.BaseInterval)
	}
	uaCfg.MinInterval = uaMinInterval

	uaCfg.DefaultRuleEvaluationInterval = DefaultRuleEvaluationInterval
	if uaMinInterval > uaCfg.DefaultRuleEvaluationInterval {
		uaCfg.DefaultRuleEvaluationInterval = uaMinInterval
	}

	screenshots := iniFile.Section("unified_alerting.screenshots")
	uaCfgScreenshots := uaCfg.Screenshots

	uaCfgScreenshots.Capture = screenshots.Key("capture").MustBool(screenshotsDefaultCapture)

	captureTimeout := screenshots.Key("capture_timeout").MustDuration(screenshotsDefaultCaptureTimeout)
	if captureTimeout > screenshotsMaxCaptureTimeout {
		return fmt.Errorf("value of setting 'capture_timeout' cannot exceed %s", screenshotsMaxCaptureTimeout)
	}
	uaCfgScreenshots.CaptureTimeout = captureTimeout

	uaCfgScreenshots.MaxConcurrentScreenshots = screenshots.Key("max_concurrent_screenshots").MustInt64(screenshotsDefaultMaxConcurrent)
	uaCfgScreenshots.UploadExternalImageStorage = screenshots.Key("upload_external_image_storage").MustBool(screenshotsDefaultUploadImageStorage)
	uaCfg.Screenshots = uaCfgScreenshots

	reservedLabels := iniFile.Section("unified_alerting.reserved_labels")
	uaCfgReservedLabels := UnifiedAlertingReservedLabelSettings{
		DisabledLabels: make(map[string]struct{}),
	}
	for _, label := range util.SplitString(reservedLabels.Key("disabled_labels").MustString("")) {
		uaCfgReservedLabels.DisabledLabels[label] = struct{}{}
	}
	uaCfg.ReservedLabels = uaCfgReservedLabels

	stateHistory := iniFile.Section("unified_alerting.state_history")
	stateHistoryLabels := iniFile.Section("unified_alerting.state_history.external_labels")
	uaCfgStateHistory := UnifiedAlertingStateHistorySettings{
		Enabled:               stateHistory.Key("enabled").MustBool(stateHistoryDefaultEnabled),
		Backend:               stateHistory.Key("backend").MustString("annotations"),
		LokiRemoteURL:         stateHistory.Key("loki_remote_url").MustString(""),
		LokiReadURL:           stateHistory.Key("loki_remote_read_url").MustString(""),
		LokiWriteURL:          stateHistory.Key("loki_remote_write_url").MustString(""),
		LokiTenantID:          stateHistory.Key("loki_tenant_id").MustString(""),
		LokiBasicAuthUsername: stateHistory.Key("loki_basic_auth_username").MustString(""),
		LokiBasicAuthPassword: stateHistory.Key("loki_basic_auth_password").MustString(""),
		MultiPrimary:          stateHistory.Key("primary").MustString(""),
		MultiSecondaries:      splitTrim(stateHistory.Key("secondaries").MustString(""), ","),
		ExternalLabels:        stateHistoryLabels.KeysHash(),
	}
	uaCfg.StateHistory = uaCfgStateHistory

	uaCfg.MaxStateSaveConcurrency = ua.Key("max_state_save_concurrency").MustInt(1)

	cfg.UnifiedAlerting = uaCfg
	return nil
}

func GetAlertmanagerDefaultConfiguration() string {
	return alertmanagerDefaultConfiguration
}

func splitTrim(s string, sep string) []string {
	spl := strings.Split(s, sep)
	for i := range spl {
		spl[i] = strings.TrimSpace(spl[i])
	}
	return spl
}<|MERGE_RESOLUTION|>--- conflicted
+++ resolved
@@ -93,16 +93,13 @@
 	Screenshots                   UnifiedAlertingScreenshotSettings
 	ReservedLabels                UnifiedAlertingReservedLabelSettings
 	StateHistory                  UnifiedAlertingStateHistorySettings
-<<<<<<< HEAD
 
 	// Disable the internal Alertmanager and use an external one instead.
 	DisableInternalAlertmanager bool
 	MainAlertmanagerURL         string
 	MainAlertmanagerTenantID    string
-=======
 	// MaxStateSaveConcurrency controls the number of goroutines (per rule) that can save alert state in parallel.
 	MaxStateSaveConcurrency int
->>>>>>> 85a83159
 }
 
 type UnifiedAlertingScreenshotSettings struct {

--- conflicted
+++ resolved
@@ -44,11 +44,6 @@
 // Interface describes a Grafana kind object: a Go representation of the definition of
 // one of Grafana's categories of kinds.
 type Interface interface {
-<<<<<<< HEAD
-	Props() SomeKindMeta
-
-	// TODO docs
-=======
 	// Props returns a [kindsys.SomeKindProps], representing the properties
 	// of the kind as declared in the .cue source. The underlying type is
 	// determined by the category of kind.
@@ -59,7 +54,6 @@
 	Props() SomeKindProperties
 
 	// TODO remove, unnecessary with Props()
->>>>>>> 908f5981
 	Name() string
 
 	// TODO remove, unnecessary with Props()

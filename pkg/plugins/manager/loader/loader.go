--- conflicted
+++ resolved
@@ -152,11 +152,7 @@
 		if !plugin.IsRenderer() && !plugin.IsCorePlugin() {
 			_, err := plugin.FS.Open("module.js")
 			if err != nil {
-<<<<<<< HEAD
-				if errors.Is(err, plugins.ErrFileNotExist) {
-=======
 				if errors.Is(err, plugins.ErrFileNotExist) && !l.pluginsCDN.PluginSupported(plugin.ID) {
->>>>>>> 94f39e69
 					l.log.Warn("Plugin missing module.js", "pluginID", plugin.ID,
 						"warning", "Missing module.js, If you loaded this plugin from git, make sure to compile it.")
 				}

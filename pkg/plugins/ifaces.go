package plugins

import (
	"context"
	"io/fs"
	"time"

	"github.com/grafana/grafana-plugin-sdk-go/backend"

	"github.com/grafana/grafana/pkg/plugins/backendplugin"
)

// Store is the publicly accessible storage for plugins.
type Store interface {
	// Plugin finds a plugin by its ID.
	Plugin(ctx context.Context, pluginID string) (PluginDTO, bool)
	// Plugins returns plugins by their requested type.
	Plugins(ctx context.Context, pluginTypes ...Type) []PluginDTO
}

type Installer interface {
	// Add adds a new plugin.
	Add(ctx context.Context, pluginID, version string, opts CompatOpts) error
	// Remove removes an existing plugin.
	Remove(ctx context.Context, pluginID string) error
}

type PluginSource interface {
	PluginClass(ctx context.Context) Class
	PluginURIs(ctx context.Context) []string
	DefaultSignature(ctx context.Context) (Signature, bool)
}

<<<<<<< HEAD
type FileSystem interface {
	// GetFile finds a plugin file.
	GetFile(ctx context.Context, pluginID, filename string) (*File, error)
=======
type FileStore interface {
	// File retrieves a plugin file.
	File(ctx context.Context, pluginID, filename string) (*File, error)
>>>>>>> 7bbe2551
}

type File struct {
	Content []byte
	ModTime time.Time
}

type CompatOpts struct {
	GrafanaVersion string
	OS             string
	Arch           string
}

type UpdateInfo struct {
	PluginZipURL string
}

type FS interface {
	fs.FS

	Base() string
	Files() []string
}

type FoundBundle struct {
	Primary  FoundPlugin
	Children []*FoundPlugin
}

type FoundPlugin struct {
	JSONData JSONData
	FS       FS
}

// Client is used to communicate with backend plugin implementations.
type Client interface {
	backend.QueryDataHandler
	backend.CheckHealthHandler
	backend.StreamHandler
	backend.CallResourceHandler
	backend.CollectMetricsHandler
}

// BackendFactoryProvider provides a backend factory for a provided plugin.
type BackendFactoryProvider interface {
	BackendFactory(ctx context.Context, p *Plugin) backendplugin.PluginFactoryFunc
}

type RendererManager interface {
	// Renderer returns a renderer plugin.
	Renderer(ctx context.Context) *Plugin
}

type SecretsPluginManager interface {
	// SecretsManager returns a secretsmanager plugin
	SecretsManager(ctx context.Context) *Plugin
}

type StaticRouteResolver interface {
	Routes() []*StaticRoute
}

type ErrorResolver interface {
	PluginErrors() []*Error
}

type PluginLoaderAuthorizer interface {
	// CanLoadPlugin confirms if a plugin is authorized to load
	CanLoadPlugin(plugin *Plugin) bool
}

type Licensing interface {
	Environment() []string

	Edition() string

	Path() string

	AppURL() string
}

// RoleRegistry handles the plugin RBAC roles and their assignments
type RoleRegistry interface {
	DeclarePluginRoles(ctx context.Context, ID, name string, registrations []RoleRegistration) error
}

// ClientMiddleware is an interface representing the ability to create a middleware
// that implements the Client interface.
type ClientMiddleware interface {
	// CreateClientMiddleware creates a new client middleware.
	CreateClientMiddleware(next Client) Client
}

// The ClientMiddlewareFunc type is an adapter to allow the use of ordinary
// functions as ClientMiddleware's. If f is a function with the appropriate
// signature, ClientMiddlewareFunc(f) is a ClientMiddleware that calls f.
type ClientMiddlewareFunc func(next Client) Client

// CreateClientMiddleware implements the ClientMiddleware interface.
func (fn ClientMiddlewareFunc) CreateClientMiddleware(next Client) Client {
	return fn(next)
}<|MERGE_RESOLUTION|>--- conflicted
+++ resolved
@@ -31,15 +31,9 @@
 	DefaultSignature(ctx context.Context) (Signature, bool)
 }
 
-<<<<<<< HEAD
-type FileSystem interface {
-	// GetFile finds a plugin file.
-	GetFile(ctx context.Context, pluginID, filename string) (*File, error)
-=======
 type FileStore interface {
 	// File retrieves a plugin file.
 	File(ctx context.Context, pluginID, filename string) (*File, error)
->>>>>>> 7bbe2551
 }
 
 type File struct {

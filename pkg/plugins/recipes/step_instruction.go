--- conflicted
+++ resolved
@@ -6,25 +6,6 @@
 	"github.com/grafana/grafana/pkg/setting"
 )
 
-<<<<<<< HEAD
-func newInstructionStep(installer plugins.Installer, cfg *setting.Cfg, meta RecipeStepMeta, instructionText string) *instructionStep {
-	return &instructionStep{
-		Action:          "display-info",
-		Meta:            meta,
-		InstructionText: instructionText,
-		installer:       installer,
-		cfg:             cfg,
-	}
-}
-
-type instructionStep struct {
-	Action          string           `json:"action"`
-	Meta            RecipeStepMeta   `json:"meta"`
-	InstructionText string           `json:"instructionText"`
-	Status          RecipeStepStatus `json:"status"`
-	installer       plugins.Installer
-	cfg             *setting.Cfg
-=======
 type InstructionStep struct {
 	Meta                                RecipeStepMeta   `json:"meta"`
 	Status                              RecipeStepStatus `json:"status"`
@@ -32,7 +13,6 @@
 	InstructionTestURL                  string           `json:"instructionTestURL"`                  // The URL to test if the requested changes are configured. If left empty then no test button will be added.
 	InstructionTestExpectedHttpResponse string           `json:"instructionTestExpectedHttpResponse"` // E.g. "200"
 	cfg                                 *setting.Cfg
->>>>>>> dca6e9d1
 }
 
 func (s *InstructionStep) Apply(c context.Context) error {

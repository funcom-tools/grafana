package cloudwatch

import (
	"context"
	"fmt"
	"regexp"
	"time"

	"github.com/grafana/grafana-plugin-sdk-go/data"

<<<<<<< HEAD
	"github.com/aws/aws-sdk-go/aws"
	"github.com/aws/aws-sdk-go/aws/client"
	"github.com/aws/aws-sdk-go/aws/request"
	"github.com/aws/aws-sdk-go/aws/session"
	"github.com/aws/aws-sdk-go/service/cloudwatch"
	"github.com/aws/aws-sdk-go/service/cloudwatch/cloudwatchiface"
=======
	"github.com/aws/aws-sdk-go/aws/request"
	"github.com/aws/aws-sdk-go/service/cloudwatch"
>>>>>>> 9328d914
	"github.com/aws/aws-sdk-go/service/cloudwatchlogs"
	"github.com/aws/aws-sdk-go/service/cloudwatchlogs/cloudwatchlogsiface"
	"github.com/aws/aws-sdk-go/service/ec2"
	"github.com/aws/aws-sdk-go/service/ec2/ec2iface"
	"github.com/aws/aws-sdk-go/service/resourcegroupstaggingapi"
	"github.com/aws/aws-sdk-go/service/resourcegroupstaggingapi/resourcegroupstaggingapiiface"
	"github.com/grafana/grafana/pkg/components/simplejson"
	"github.com/grafana/grafana/pkg/infra/log"
	"github.com/grafana/grafana/pkg/models"
	"github.com/grafana/grafana/pkg/setting"
	"github.com/grafana/grafana/pkg/tsdb"
)

type DatasourceInfo struct {
	Profile       string
	Region        string
	AuthType      string
	AssumeRoleArn string
	ExternalID    string
	Namespace     string

	AccessKey string
	SecretKey string
}

const cloudWatchTSFormat = "2006-01-02 15:04:05.000"
const defaultRegion = "default"

// Constants also defined in datasource/cloudwatch/datasource.ts
const logIdentifierInternal = "__log__grafana_internal__"
const logStreamIdentifierInternal = "__logstream__grafana_internal__"

var plog = log.New("tsdb.cloudwatch")
var aliasFormat = regexp.MustCompile(`\{\{\s*(.+?)\s*\}\}`)

func init() {
<<<<<<< HEAD
	tsdb.RegisterTsdbQueryEndpoint("cloudwatch", func(ds *models.DataSource) (tsdb.TsdbQueryEndpoint, error) {
		return &CloudWatchExecutor{
			DataSource: ds,
		}, nil
	})
}

// CloudWatchExecutor executes CloudWatch requests.
type CloudWatchExecutor struct {
	*models.DataSource
}

func (e *CloudWatchExecutor) newSession(region string) (*session.Session, error) {
	dsInfo := e.getDSInfo(region)
	creds, err := getCredentials(dsInfo)
=======
	tsdb.RegisterTsdbQueryEndpoint("cloudwatch", newcloudWatchExecutor)
}

func newcloudWatchExecutor(datasource *models.DataSource) (tsdb.TsdbQueryEndpoint, error) {
	e := &cloudWatchExecutor{
		DataSource: datasource,
	}

	dsInfo := e.getDSInfo(defaultRegion)
	defaultLogsClient, err := retrieveLogsClient(dsInfo)
>>>>>>> 9328d914
	if err != nil {
		return nil, err
	}
	e.logsClientsByRegion = map[string]*cloudwatchlogs.CloudWatchLogs{
		dsInfo.Region: defaultLogsClient,
		defaultRegion: defaultLogsClient,
	}

<<<<<<< HEAD
	cfg := &aws.Config{
		Region:      aws.String(dsInfo.Region),
		Credentials: creds,
	}
	return newSession(cfg)
}

func (e *CloudWatchExecutor) getCWClient(region string) (cloudwatchiface.CloudWatchAPI, error) {
	sess, err := e.newSession(region)
=======
	return e, nil
}

// cloudWatchExecutor executes CloudWatch requests.
type cloudWatchExecutor struct {
	*models.DataSource
	ec2Svc  ec2iface.EC2API
	rgtaSvc resourcegroupstaggingapiiface.ResourceGroupsTaggingAPIAPI

	logsClientsByRegion map[string](*cloudwatchlogs.CloudWatchLogs)
	mux                 sync.Mutex
}

func (e *cloudWatchExecutor) getCWClient(region string) (*cloudwatch.CloudWatch, error) {
	datasourceInfo := e.getDSInfo(region)
	cfg, err := getAwsConfig(datasourceInfo)
	if err != nil {
		return nil, err
	}

	sess, err := newSession(cfg)
>>>>>>> 9328d914
	if err != nil {
		return nil, err
	}
	return newCWClient(sess), nil
}

<<<<<<< HEAD
func (e *CloudWatchExecutor) getCWLogsClient(region string) (cloudwatchlogsiface.CloudWatchLogsAPI, error) {
	sess, err := e.newSession(region)
	if err != nil {
		return nil, err
	}
	return newCWLogsClient(sess), nil
}

func (e *CloudWatchExecutor) getEC2Client(region string) (ec2iface.EC2API, error) {
	sess, err := e.newSession(region)
	if err != nil {
		return nil, err
	}
	return newEC2Client(sess), nil
}

func (e *CloudWatchExecutor) getRGTAClient(region string) (resourcegroupstaggingapiiface.ResourceGroupsTaggingAPIAPI,
	error) {
	sess, err := e.newSession(region)
	if err != nil {
		return nil, err
	}
	return newRGTAClient(sess), nil
}

func (e *CloudWatchExecutor) alertQuery(ctx context.Context, logsClient cloudwatchlogsiface.CloudWatchLogsAPI,
	queryContext *tsdb.TsdbQuery) (*cloudwatchlogs.GetQueryResultsOutput, error) {
=======
	client := cloudwatch.New(sess, cfg)

	client.Handlers.Send.PushFront(func(r *request.Request) {
		r.HTTPRequest.Header.Set("User-Agent", fmt.Sprintf("Grafana/%s", setting.BuildVersion))
	})

	return client, nil
}

func (e *cloudWatchExecutor) getCWLogsClient(region string) (*cloudwatchlogs.CloudWatchLogs, error) {
	e.mux.Lock()
	defer e.mux.Unlock()

	if logsClient, ok := e.logsClientsByRegion[region]; ok {
		return logsClient, nil
	}

	dsInfo := e.getDSInfo(region)
	newLogsClient, err := retrieveLogsClient(dsInfo)

	if err != nil {
		return nil, err
	}

	e.logsClientsByRegion[region] = newLogsClient

	return newLogsClient, nil
}

func (e *cloudWatchExecutor) alertQuery(ctx context.Context, logsClient *cloudwatchlogs.CloudWatchLogs, queryContext *tsdb.TsdbQuery) (*cloudwatchlogs.GetQueryResultsOutput, error) {
>>>>>>> 9328d914
	const maxAttempts = 8
	const pollPeriod = 1000 * time.Millisecond

	queryParams := queryContext.Queries[0].Model
	startQueryOutput, err := e.executeStartQuery(ctx, logsClient, queryParams, queryContext.TimeRange)
	if err != nil {
		return nil, err
	}

	requestParams := simplejson.NewFromAny(map[string]interface{}{
		"region":  queryParams.Get("region").MustString(""),
		"queryId": *startQueryOutput.QueryId,
	})

	ticker := time.NewTicker(pollPeriod)
	defer ticker.Stop()

	attemptCount := 1
	for range ticker.C {
		res, err := e.executeGetQueryResults(ctx, logsClient, requestParams)
		if err != nil {
			return nil, err
		}
		if isTerminated(*res.Status) {
			return res, err
		}
		if attemptCount >= maxAttempts {
			return res, fmt.Errorf("fetching of query results exceeded max number of attempts")
		}

		attemptCount++
	}

	return nil, nil
}

// Query executes a CloudWatch query.
<<<<<<< HEAD
func (e *CloudWatchExecutor) Query(ctx context.Context, dsInfo *models.DataSource, queryContext *tsdb.TsdbQuery) (*tsdb.Response, error) {
=======
func (e *cloudWatchExecutor) Query(ctx context.Context, dsInfo *models.DataSource, queryContext *tsdb.TsdbQuery) (*tsdb.Response, error) {
>>>>>>> 9328d914
	e.DataSource = dsInfo

	/*
		Unlike many other data sources,	with Cloudwatch Logs query requests don't receive the results as the response to the query, but rather
		an ID is first returned. Following this, a client is expected to send requests along with the ID until the status of the query is complete,
		receiving (possibly partial) results each time. For queries made via dashboards and Explore, the logic of making these repeated queries is handled on
		the frontend, but because alerts are executed on the backend the logic needs to be reimplemented here.
	*/
	queryParams := queryContext.Queries[0].Model
	_, fromAlert := queryContext.Headers["FromAlert"]
	isLogAlertQuery := fromAlert && queryParams.Get("queryMode").MustString("") == "Logs"

	if isLogAlertQuery {
		return e.executeLogAlertQuery(ctx, queryContext)
	}

	queryType := queryParams.Get("type").MustString("")

	var err error
	var result *tsdb.Response
	switch queryType {
	case "metricFindQuery":
		result, err = e.executeMetricFindQuery(ctx, queryContext)
	case "annotationQuery":
		result, err = e.executeAnnotationQuery(ctx, queryContext)
	case "logAction":
		result, err = e.executeLogActions(ctx, queryContext)
	case "timeSeriesQuery":
		fallthrough
	default:
		result, err = e.executeTimeSeriesQuery(ctx, queryContext)
	}

	return result, err
}

func (e *cloudWatchExecutor) executeLogAlertQuery(ctx context.Context, queryContext *tsdb.TsdbQuery) (*tsdb.Response, error) {
	queryParams := queryContext.Queries[0].Model
	queryParams.Set("subtype", "StartQuery")
	queryParams.Set("queryString", queryParams.Get("expression").MustString(""))

	region := queryParams.Get("region").MustString(defaultRegion)
	if region == defaultRegion {
		region = e.DataSource.JsonData.Get("defaultRegion").MustString()
		queryParams.Set("region", region)
	}

	logsClient, err := e.getCWLogsClient(region)
	if err != nil {
		return nil, err
	}

	result, err := e.executeStartQuery(ctx, logsClient, queryParams, queryContext.TimeRange)
	if err != nil {
		return nil, err
	}

	queryParams.Set("queryId", *result.QueryId)

	// Get query results
	getQueryResultsOutput, err := e.alertQuery(ctx, logsClient, queryContext)
	if err != nil {
		return nil, err
	}

	dataframe, err := logsResultsToDataframes(getQueryResultsOutput)
	if err != nil {
		return nil, err
	}

	statsGroups := queryParams.Get("statsGroups").MustStringArray()
	if len(statsGroups) > 0 && len(dataframe.Fields) > 0 {
		groupedFrames, err := groupResults(dataframe, statsGroups)
		if err != nil {
			return nil, err
		}

		response := &tsdb.Response{
			Results: make(map[string]*tsdb.QueryResult),
		}

		response.Results["A"] = &tsdb.QueryResult{
			RefId:      "A",
			Dataframes: tsdb.NewDecodedDataFrames(groupedFrames),
		}

		return response, nil
	}

	response := &tsdb.Response{
		Results: map[string]*tsdb.QueryResult{
			"A": {
				RefId:      "A",
				Dataframes: tsdb.NewDecodedDataFrames(data.Frames{dataframe}),
			},
		},
	}
	return response, nil
}

<<<<<<< HEAD
func (e *CloudWatchExecutor) getDSInfo(region string) *DatasourceInfo {
	if region == defaultRegion {
		region = e.DataSource.JsonData.Get("defaultRegion").MustString()
=======
func (e *cloudWatchExecutor) getDSInfo(region string) *DatasourceInfo {
	defaultRegion := e.DataSource.JsonData.Get("defaultRegion").MustString()
	if region == defaultRegion {
		region = defaultRegion
>>>>>>> 9328d914
	}

	authType := e.DataSource.JsonData.Get("authType").MustString()
	assumeRoleArn := e.DataSource.JsonData.Get("assumeRoleArn").MustString()
	externalID := e.DataSource.JsonData.Get("externalId").MustString()
	decrypted := e.DataSource.DecryptedValues()
	accessKey := decrypted["accessKey"]
	secretKey := decrypted["secretKey"]

	return &DatasourceInfo{
		Region:        region,
		Profile:       e.DataSource.Database,
		AuthType:      authType,
		AssumeRoleArn: assumeRoleArn,
		ExternalID:    externalID,
		AccessKey:     accessKey,
		SecretKey:     secretKey,
	}
}

<<<<<<< HEAD
=======
func retrieveLogsClient(datasourceInfo *DatasourceInfo) (*cloudwatchlogs.CloudWatchLogs, error) {
	cfg, err := getAwsConfig(datasourceInfo)
	if err != nil {
		return nil, err
	}

	sess, err := newSession(cfg)
	if err != nil {
		return nil, err
	}

	client := cloudwatchlogs.New(sess, cfg)

	client.Handlers.Send.PushFront(func(r *request.Request) {
		r.HTTPRequest.Header.Set("User-Agent", fmt.Sprintf("Grafana/%s", setting.BuildVersion))
	})

	return client, nil
}

>>>>>>> 9328d914
func isTerminated(queryStatus string) bool {
	return queryStatus == "Complete" || queryStatus == "Cancelled" || queryStatus == "Failed" || queryStatus == "Timeout"
}

// CloudWatch client factory.
//
// Stubbable by tests.
var newCWClient = func(sess *session.Session) cloudwatchiface.CloudWatchAPI {
	client := cloudwatch.New(sess)
	client.Handlers.Send.PushFront(func(r *request.Request) {
		r.HTTPRequest.Header.Set("User-Agent", fmt.Sprintf("Grafana/%s", setting.BuildVersion))
	})

	return client
}

// CloudWatch logs client factory.
//
// Stubbable by tests.
var newCWLogsClient = func(sess *session.Session) cloudwatchlogsiface.CloudWatchLogsAPI {
	client := cloudwatchlogs.New(sess)
	client.Handlers.Send.PushFront(func(r *request.Request) {
		r.HTTPRequest.Header.Set("User-Agent", fmt.Sprintf("Grafana/%s", setting.BuildVersion))
	})

	return client
}

// EC2 client factory.
//
// Stubbable by tests.
var newEC2Client = func(provider client.ConfigProvider) ec2iface.EC2API {
	return ec2.New(provider)
}

// RGTA client factory.
//
// Stubbable by tests.
var newRGTAClient = func(provider client.ConfigProvider) resourcegroupstaggingapiiface.ResourceGroupsTaggingAPIAPI {
	return resourcegroupstaggingapi.New(provider)
}<|MERGE_RESOLUTION|>--- conflicted
+++ resolved
@@ -8,17 +8,12 @@
 
 	"github.com/grafana/grafana-plugin-sdk-go/data"
 
-<<<<<<< HEAD
 	"github.com/aws/aws-sdk-go/aws"
 	"github.com/aws/aws-sdk-go/aws/client"
 	"github.com/aws/aws-sdk-go/aws/request"
 	"github.com/aws/aws-sdk-go/aws/session"
 	"github.com/aws/aws-sdk-go/service/cloudwatch"
 	"github.com/aws/aws-sdk-go/service/cloudwatch/cloudwatchiface"
-=======
-	"github.com/aws/aws-sdk-go/aws/request"
-	"github.com/aws/aws-sdk-go/service/cloudwatch"
->>>>>>> 9328d914
 	"github.com/aws/aws-sdk-go/service/cloudwatchlogs"
 	"github.com/aws/aws-sdk-go/service/cloudwatchlogs/cloudwatchlogsiface"
 	"github.com/aws/aws-sdk-go/service/ec2"
@@ -55,43 +50,25 @@
 var aliasFormat = regexp.MustCompile(`\{\{\s*(.+?)\s*\}\}`)
 
 func init() {
-<<<<<<< HEAD
 	tsdb.RegisterTsdbQueryEndpoint("cloudwatch", func(ds *models.DataSource) (tsdb.TsdbQueryEndpoint, error) {
-		return &CloudWatchExecutor{
+		return &cloudWatchExecutor{
 			DataSource: ds,
 		}, nil
 	})
 }
 
-// CloudWatchExecutor executes CloudWatch requests.
-type CloudWatchExecutor struct {
+// cloudWatchExecutor executes CloudWatch requests.
+type cloudWatchExecutor struct {
 	*models.DataSource
 }
 
-func (e *CloudWatchExecutor) newSession(region string) (*session.Session, error) {
+func (e *cloudWatchExecutor) newSession(region string) (*session.Session, error) {
 	dsInfo := e.getDSInfo(region)
 	creds, err := getCredentials(dsInfo)
-=======
-	tsdb.RegisterTsdbQueryEndpoint("cloudwatch", newcloudWatchExecutor)
-}
-
-func newcloudWatchExecutor(datasource *models.DataSource) (tsdb.TsdbQueryEndpoint, error) {
-	e := &cloudWatchExecutor{
-		DataSource: datasource,
-	}
-
-	dsInfo := e.getDSInfo(defaultRegion)
-	defaultLogsClient, err := retrieveLogsClient(dsInfo)
->>>>>>> 9328d914
-	if err != nil {
-		return nil, err
-	}
-	e.logsClientsByRegion = map[string]*cloudwatchlogs.CloudWatchLogs{
-		dsInfo.Region: defaultLogsClient,
-		defaultRegion: defaultLogsClient,
-	}
-
-<<<<<<< HEAD
+	if err != nil {
+		return nil, err
+	}
+
 	cfg := &aws.Config{
 		Region:      aws.String(dsInfo.Region),
 		Credentials: creds,
@@ -99,39 +76,15 @@
 	return newSession(cfg)
 }
 
-func (e *CloudWatchExecutor) getCWClient(region string) (cloudwatchiface.CloudWatchAPI, error) {
+func (e *cloudWatchExecutor) getCWClient(region string) (cloudwatchiface.CloudWatchAPI, error) {
 	sess, err := e.newSession(region)
-=======
-	return e, nil
-}
-
-// cloudWatchExecutor executes CloudWatch requests.
-type cloudWatchExecutor struct {
-	*models.DataSource
-	ec2Svc  ec2iface.EC2API
-	rgtaSvc resourcegroupstaggingapiiface.ResourceGroupsTaggingAPIAPI
-
-	logsClientsByRegion map[string](*cloudwatchlogs.CloudWatchLogs)
-	mux                 sync.Mutex
-}
-
-func (e *cloudWatchExecutor) getCWClient(region string) (*cloudwatch.CloudWatch, error) {
-	datasourceInfo := e.getDSInfo(region)
-	cfg, err := getAwsConfig(datasourceInfo)
-	if err != nil {
-		return nil, err
-	}
-
-	sess, err := newSession(cfg)
->>>>>>> 9328d914
 	if err != nil {
 		return nil, err
 	}
 	return newCWClient(sess), nil
 }
 
-<<<<<<< HEAD
-func (e *CloudWatchExecutor) getCWLogsClient(region string) (cloudwatchlogsiface.CloudWatchLogsAPI, error) {
+func (e *cloudWatchExecutor) getCWLogsClient(region string) (cloudwatchlogsiface.CloudWatchLogsAPI, error) {
 	sess, err := e.newSession(region)
 	if err != nil {
 		return nil, err
@@ -139,7 +92,7 @@
 	return newCWLogsClient(sess), nil
 }
 
-func (e *CloudWatchExecutor) getEC2Client(region string) (ec2iface.EC2API, error) {
+func (e *cloudWatchExecutor) getEC2Client(region string) (ec2iface.EC2API, error) {
 	sess, err := e.newSession(region)
 	if err != nil {
 		return nil, err
@@ -147,7 +100,7 @@
 	return newEC2Client(sess), nil
 }
 
-func (e *CloudWatchExecutor) getRGTAClient(region string) (resourcegroupstaggingapiiface.ResourceGroupsTaggingAPIAPI,
+func (e *cloudWatchExecutor) getRGTAClient(region string) (resourcegroupstaggingapiiface.ResourceGroupsTaggingAPIAPI,
 	error) {
 	sess, err := e.newSession(region)
 	if err != nil {
@@ -156,40 +109,8 @@
 	return newRGTAClient(sess), nil
 }
 
-func (e *CloudWatchExecutor) alertQuery(ctx context.Context, logsClient cloudwatchlogsiface.CloudWatchLogsAPI,
+func (e *cloudWatchExecutor) alertQuery(ctx context.Context, logsClient cloudwatchlogsiface.CloudWatchLogsAPI,
 	queryContext *tsdb.TsdbQuery) (*cloudwatchlogs.GetQueryResultsOutput, error) {
-=======
-	client := cloudwatch.New(sess, cfg)
-
-	client.Handlers.Send.PushFront(func(r *request.Request) {
-		r.HTTPRequest.Header.Set("User-Agent", fmt.Sprintf("Grafana/%s", setting.BuildVersion))
-	})
-
-	return client, nil
-}
-
-func (e *cloudWatchExecutor) getCWLogsClient(region string) (*cloudwatchlogs.CloudWatchLogs, error) {
-	e.mux.Lock()
-	defer e.mux.Unlock()
-
-	if logsClient, ok := e.logsClientsByRegion[region]; ok {
-		return logsClient, nil
-	}
-
-	dsInfo := e.getDSInfo(region)
-	newLogsClient, err := retrieveLogsClient(dsInfo)
-
-	if err != nil {
-		return nil, err
-	}
-
-	e.logsClientsByRegion[region] = newLogsClient
-
-	return newLogsClient, nil
-}
-
-func (e *cloudWatchExecutor) alertQuery(ctx context.Context, logsClient *cloudwatchlogs.CloudWatchLogs, queryContext *tsdb.TsdbQuery) (*cloudwatchlogs.GetQueryResultsOutput, error) {
->>>>>>> 9328d914
 	const maxAttempts = 8
 	const pollPeriod = 1000 * time.Millisecond
 
@@ -227,11 +148,7 @@
 }
 
 // Query executes a CloudWatch query.
-<<<<<<< HEAD
-func (e *CloudWatchExecutor) Query(ctx context.Context, dsInfo *models.DataSource, queryContext *tsdb.TsdbQuery) (*tsdb.Response, error) {
-=======
 func (e *cloudWatchExecutor) Query(ctx context.Context, dsInfo *models.DataSource, queryContext *tsdb.TsdbQuery) (*tsdb.Response, error) {
->>>>>>> 9328d914
 	e.DataSource = dsInfo
 
 	/*
@@ -332,16 +249,9 @@
 	return response, nil
 }
 
-<<<<<<< HEAD
-func (e *CloudWatchExecutor) getDSInfo(region string) *DatasourceInfo {
+func (e *cloudWatchExecutor) getDSInfo(region string) *DatasourceInfo {
 	if region == defaultRegion {
 		region = e.DataSource.JsonData.Get("defaultRegion").MustString()
-=======
-func (e *cloudWatchExecutor) getDSInfo(region string) *DatasourceInfo {
-	defaultRegion := e.DataSource.JsonData.Get("defaultRegion").MustString()
-	if region == defaultRegion {
-		region = defaultRegion
->>>>>>> 9328d914
 	}
 
 	authType := e.DataSource.JsonData.Get("authType").MustString()
@@ -362,29 +272,6 @@
 	}
 }
 
-<<<<<<< HEAD
-=======
-func retrieveLogsClient(datasourceInfo *DatasourceInfo) (*cloudwatchlogs.CloudWatchLogs, error) {
-	cfg, err := getAwsConfig(datasourceInfo)
-	if err != nil {
-		return nil, err
-	}
-
-	sess, err := newSession(cfg)
-	if err != nil {
-		return nil, err
-	}
-
-	client := cloudwatchlogs.New(sess, cfg)
-
-	client.Handlers.Send.PushFront(func(r *request.Request) {
-		r.HTTPRequest.Header.Set("User-Agent", fmt.Sprintf("Grafana/%s", setting.BuildVersion))
-	})
-
-	return client, nil
-}
-
->>>>>>> 9328d914
 func isTerminated(queryStatus string) bool {
 	return queryStatus == "Complete" || queryStatus == "Cancelled" || queryStatus == "Failed" || queryStatus == "Timeout"
 }

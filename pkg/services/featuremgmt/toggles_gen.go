--- conflicted
+++ resolved
@@ -387,11 +387,6 @@
 	// Support faster dashboard and folder search by splitting permission scopes into parts
 	FlagSplitScopes = "splitScopes"
 
-<<<<<<< HEAD
-	// FlagReportingRetries
-	// Enable rendering retries for the reporting feature
-	FlagReportingRetries = "reportingRetries"
-=======
 	// FlagAzureMonitorDataplane
 	// Adds dataplane compliant frame metadata in the Azure Monitor datasource
 	FlagAzureMonitorDataplane = "azureMonitorDataplane"
@@ -419,5 +414,4 @@
 	// FlagAlertingNoDataErrorExecution
 	// Changes how Alerting state manager handles execution of NoData/Error
 	FlagAlertingNoDataErrorExecution = "alertingNoDataErrorExecution"
->>>>>>> a7c0e20a
 )
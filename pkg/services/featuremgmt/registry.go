// To change feature flags, edit:
//  pkg/services/featuremgmt/registry.go
// Then run tests in:
//  pkg/services/featuremgmt/toggles_gen_test.go
// twice to generate and validate the feature flag files

package featuremgmt

var (
	// Register each toggle here
	standardFeatureFlags = []FeatureFlag{
		{
			Name:        "returnUnameHeader",
			Description: "Return user login as header for authenticated requests",
			State:       FeatureStateAlpha,
		},
		{
			Name:        "alertingBigTransactions",
			Description: "Use big transactions for alerting database writes",
			State:       FeatureStateAlpha,
		},
		{
			Name:         "promQueryBuilder",
			Description:  "Show Prometheus query builder",
			State:        FeatureStateStable,
			Expression:   "true", // on by default
			FrontendOnly: true,
		},
		{
			Name:        "trimDefaults",
			Description: "Use cue schema to remove values that will be applied automatically",
			State:       FeatureStateBeta,
		},
		{
			Name:        "disableEnvelopeEncryption",
			Description: "Disable envelope encryption (emergency only)",
			State:       FeatureStateStable,
		},
		{
			Name:        "database_metrics",
			Description: "Add Prometheus metrics for database tables",
			State:       FeatureStateStable,
		},
		{
			Name:        "dashboardPreviews",
			Description: "Create and show thumbnails for dashboard search results",
			State:       FeatureStateAlpha,
		},
		{
			Name:            "dashboardPreviewsAdmin",
			Description:     "Manage the dashboard previews crawler process from the UI",
			State:           FeatureStateAlpha,
			RequiresDevMode: true,
		},
		{
			Name:        "live-config",
			Description: "Save Grafana Live configuration in SQL tables",
			State:       FeatureStateAlpha,
		},
		{
			Name:        "live-pipeline",
			Description: "Enable a generic live processing pipeline",
			State:       FeatureStateAlpha,
		},
		{
			Name:         "live-service-web-worker",
			Description:  "This will use a webworker thread to processes events rather than the main thread",
			State:        FeatureStateAlpha,
			FrontendOnly: true,
		},
		{
			Name:         "queryOverLive",
			Description:  "Use Grafana Live WebSocket to execute backend queries",
			State:        FeatureStateAlpha,
			FrontendOnly: true,
		},
		{
			Name:        "panelTitleSearch",
			Description: "Search for dashboards using panel title",
			State:       FeatureStateBeta,
		},
		{
			Name:         "tempoApmTable",
			Description:  "Show APM table",
			State:        FeatureStateAlpha,
			FrontendOnly: true,
		},
		{
			Name:        "prometheusAzureOverrideAudience",
			Description: "Experimental. Allow override default AAD audience for Azure Prometheus endpoint",
			State:       FeatureStateBeta,
		},
		{
			Name:         "influxdbBackendMigration",
			Description:  "Query InfluxDB InfluxQL without the proxy",
			State:        FeatureStateAlpha,
			FrontendOnly: true,
		},
		{
			Name:            "showFeatureFlagsInUI",
			Description:     "Show feature flags in the settings UI",
			State:           FeatureStateAlpha,
			RequiresDevMode: true,
		},
		{
			Name:        "publicDashboards",
			Description: "Enables public access to dashboards",
			State:       FeatureStateAlpha,
		},
		{
			Name:        "lokiLive",
			Description: "Support WebSocket streaming for loki (early prototype)",
			State:       FeatureStateAlpha,
		},
		{
			Name:        "lokiDataframeApi",
			Description: "Use experimental loki api for WebSocket streaming (early prototype)",
			State:       FeatureStateAlpha,
		},
		{
			Name:         "lokiMonacoEditor",
			Description:  "Access to Monaco query editor for Loki",
			State:        FeatureStateStable,
			Expression:   "true",
			FrontendOnly: true,
		},
		{
			Name:        "swaggerUi",
			Description: "Serves swagger UI",
			State:       FeatureStateBeta,
		},
		{
			Name:        "featureHighlights",
			Description: "Highlight Grafana Enterprise features",
			State:       FeatureStateStable,
		},
		{
			Name:        "dashboardComments",
			Description: "Enable dashboard-wide comments",
			State:       FeatureStateAlpha,
		},
		{
			Name:        "annotationComments",
			Description: "Enable annotation comments",
			State:       FeatureStateAlpha,
		},
		{
			Name:        "migrationLocking",
			Description: "Lock database during migrations",
			State:       FeatureStateBeta,
		},
		{
			Name:        "storage",
			Description: "Configurable storage for dashboards, datasources, and resources",
			State:       FeatureStateAlpha,
		},
		{
			Name:            "dashboardsFromStorage",
			Description:     "Load dashboards from the generic storage interface",
			State:           FeatureStateAlpha,
			RequiresDevMode: true, // Also a gate on automatic git storage (for now)
		},
		{
			Name:            "export",
			Description:     "Export grafana instance (to git, etc)",
			State:           FeatureStateAlpha,
			RequiresDevMode: true,
		},
		{
			Name:            "azureMonitorResourcePickerForMetrics",
			Description:     "New UI for Azure Monitor Metrics Query",
			State:           FeatureStateAlpha,
			RequiresDevMode: true,
			FrontendOnly:    true,
		},
		{
			Name:         "exploreMixedDatasource",
			Description:  "Enable mixed datasource in Explore",
			State:        FeatureStateAlpha,
			FrontendOnly: true,
		},
		{
			Name:         "tracing",
			Description:  "Adds trace ID to error notifications",
			State:        FeatureStateAlpha,
			FrontendOnly: true,
		},
		{
			Name:         "commandPalette",
			Description:  "Enable command palette",
			State:        FeatureStateStable,
			Expression:   "true", // enabled by default
			FrontendOnly: true,
		},
		{
			Name:        "correlations",
			Description: "Correlations page",
			State:       FeatureStateAlpha,
		},
		{
			Name:        "cloudWatchDynamicLabels",
			Description: "Use dynamic labels instead of alias patterns in CloudWatch datasource",
			State:       FeatureStateStable,
			Expression:  "true", // enabled by default
		},
		{
			Name:        "datasourceQueryMultiStatus",
			Description: "Introduce HTTP 207 Multi Status for api/ds/query",
			State:       FeatureStateAlpha,
		},
		{
			Name:         "traceToMetrics",
			Description:  "Enable trace to metrics links",
			State:        FeatureStateAlpha,
			FrontendOnly: true,
		},
		{
			Name:        "prometheusBufferedClient",
			Description: "Enable buffered (old) client for Prometheus datasource as default instead of streaming JSON parser client (new)",
			State:       FeatureStateStable,
		},
		{
			Name:        "newDBLibrary",
			Description: "Use jmoiron/sqlx rather than xorm for a few backend services",
			State:       FeatureStateBeta,
		},
		{
			Name:            "validateDashboardsOnSave",
			Description:     "Validate dashboard JSON POSTed to api/dashboards/db",
			State:           FeatureStateBeta,
			RequiresRestart: true,
		},
		{
			Name:         "autoMigrateGraphPanels",
			Description:  "Replace the angular graph panel with timeseries",
			State:        FeatureStateBeta,
			FrontendOnly: true,
		},
		{
			Name:        "prometheusWideSeries",
			Description: "Enable wide series responses in the Prometheus datasource",
			State:       FeatureStateAlpha,
		},
		{
			Name:         "canvasPanelNesting",
			Description:  "Allow elements nesting",
			State:        FeatureStateAlpha,
			FrontendOnly: true,
		},
		{
			Name:         "scenes",
			Description:  "Experimental framework to build interactive dashboards",
			State:        FeatureStateAlpha,
			FrontendOnly: true,
		},
		{
			Name:            "disableSecretsCompatibility",
			Description:     "Disable duplicated secret storage in legacy tables",
			State:           FeatureStateAlpha,
			RequiresRestart: true,
		},
		{
			Name:        "logRequestsInstrumentedAsUnknown",
			Description: "Logs the path for requests that are instrumented as unknown",
			State:       FeatureStateAlpha,
		},
		{
			Name:        "dataConnectionsConsole",
			Description: "Enables a new top-level page called Connections. This page is an experiment that provides a better experience when you install and configure data sources and other plugins.",
			State:       FeatureStateAlpha,
		},
		{
			Name:        "internationalization",
			Description: "Enables internationalization",
			State:       FeatureStateStable,
			Expression:  "true", // enabled by default
		},
		{
			Name:        "topnav",
			Description: "New top nav and page layouts",
			State:       FeatureStateAlpha,
		},
		{
			Name:            "grpcServer",
			Description:     "Run GRPC server",
			State:           FeatureStateAlpha,
			RequiresDevMode: true,
		},
		{
			Name:            "entityStore",
			Description:     "SQL-based entity store (requires storage flag also)",
			State:           FeatureStateAlpha,
			RequiresDevMode: true,
		},
		{
			Name:        "traceqlEditor",
			Description: "Show the TraceQL editor in the explore page",
			State:       FeatureStateAlpha,
		},
		{
			Name:        "flameGraph",
			Description: "Show the flame graph",
			State:       FeatureStateAlpha,
		},
		{
			Name:        "cloudWatchCrossAccountQuerying",
			Description: "Use cross-account querying in CloudWatch datasource",
			State:       FeatureStateAlpha,
		},
		{
			Name:         "redshiftAsyncQueryDataSupport",
			Description:  "Enable async query data support for Redshift",
			State:        FeatureStateAlpha,
			FrontendOnly: true,
		},
		{
			Name:         "athenaAsyncQueryDataSupport",
			Description:  "Enable async query data support for Athena",
			State:        FeatureStateAlpha,
			FrontendOnly: true,
		},
		{
			Name:        "increaseInMemDatabaseQueryCache",
			Description: "Enable more in memory caching for database queries",
			State:       FeatureStateAlpha,
		},
		{
			Name:         "newPanelChromeUI",
			Description:  "Show updated look and feel of grafana-ui PanelChrome: panel header, icons, and menu",
			State:        FeatureStateAlpha,
			FrontendOnly: true,
		},
		{
			Name:            "queryLibrary",
			Description:     "Reusable query library",
			State:           FeatureStateAlpha,
			RequiresDevMode: true,
		},
		{
			Name:        "showDashboardValidationWarnings",
			Description: "Show warnings when dashboards do not validate against the schema",
			State:       FeatureStateAlpha,
		},
		{
			Name:        "mysqlAnsiQuotes",
			Description: "Use double quotes to escape keyword in a MySQL query",
			State:       FeatureStateAlpha,
		},
		{
			Name:        "datasourceLogger",
			Description: "Logs all datasource requests",
			State:       FeatureStateBeta,
		},
		{
			Name:            "accessControlOnCall",
			Description:     "Access control primitives for OnCall",
			State:           FeatureStateAlpha,
			RequiresDevMode: true,
		},
		{
			Name:            "nestedFolders",
			Description:     "Enable folder nesting",
			State:           FeatureStateAlpha,
			RequiresDevMode: true,
		},
		{
			Name:        "accessTokenExpirationCheck",
			Description: "Enable OAuth access_token expiration check and token refresh using the refresh_token",
			State:       FeatureStateStable,
		},
		{
			Name:        "elasticsearchBackendMigration",
			Description: "Use Elasticsearch as backend data source",
			State:       FeatureStateAlpha,
		},
		{
			Name:        "secureSocksDatasourceProxy",
			Description: "Enable secure socks tunneling for supported core datasources",
			State:       FeatureStateAlpha,
		},
		{
			Name:        "authnService",
			Description: "Use new auth service to perform authentication",
			State:       FeatureStateAlpha,
		},
		{
<<<<<<< HEAD
			Name:            "platformatons",
			Description:     "Platformatons description",
			State:           FeatureStateAlpha,
			RequiresDevMode: true,
=======
			Name:        "sessionRemoteCache",
			Description: "Enable using remote cache for user sessions",
			State:       FeatureStateAlpha,
>>>>>>> a5ace56b
		},
	}
)<|MERGE_RESOLUTION|>--- conflicted
+++ resolved
@@ -384,16 +384,15 @@
 			State:       FeatureStateAlpha,
 		},
 		{
-<<<<<<< HEAD
+			Name:        "sessionRemoteCache",
+			Description: "Enable using remote cache for user sessions",
+			State:       FeatureStateAlpha,
+		},
+		{
 			Name:            "platformatons",
 			Description:     "Platformatons description",
 			State:           FeatureStateAlpha,
 			RequiresDevMode: true,
-=======
-			Name:        "sessionRemoteCache",
-			Description: "Enable using remote cache for user sessions",
-			State:       FeatureStateAlpha,
->>>>>>> a5ace56b
 		},
 	}
 )
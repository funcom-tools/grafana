--- conflicted
+++ resolved
@@ -3,7 +3,6 @@
 import (
 	"github.com/grafana/grafana/pkg/bus"
 	m "github.com/grafana/grafana/pkg/models"
-	"github.com/grafana/grafana/pkg/services/alerting/transformers"
 )
 
 type UpdateDashboardAlertsCommand struct {
@@ -36,60 +35,4 @@
 	}
 
 	return nil
-<<<<<<< HEAD
-}
-
-func getTimeDurationStringToSeconds(str string) int64 {
-	return 60
-}
-
-func ConvetAlertModelToAlertRule(ruleDef *m.Alert) (*AlertRule, error) {
-	model := &AlertRule{}
-	model.Id = ruleDef.Id
-	model.OrgId = ruleDef.OrgId
-	model.Name = ruleDef.Name
-	model.Description = ruleDef.Description
-	model.State = ruleDef.State
-
-	critical := ruleDef.Expression.Get("critical")
-	model.Critical = Level{
-		Operator: critical.Get("op").MustString(),
-		Level:    critical.Get("level").MustFloat64(),
-	}
-
-	warning := ruleDef.Expression.Get("warning")
-	model.Warning = Level{
-		Operator: warning.Get("op").MustString(),
-		Level:    warning.Get("level").MustFloat64(),
-	}
-
-	model.Frequency = getTimeDurationStringToSeconds(ruleDef.Expression.Get("frequency").MustString())
-	model.Transform = ruleDef.Expression.Get("transform").Get("type").MustString()
-	model.TransformParams = *ruleDef.Expression.Get("transform")
-
-	if model.Transform == "aggregation" {
-		method := ruleDef.Expression.Get("transform").Get("method").MustString()
-		model.Transformer = transformer.NewAggregationTransformer(method)
-	}
-
-	query := ruleDef.Expression.Get("query")
-	model.Query = AlertQuery{
-		Query:        query.Get("query").MustString(),
-		DatasourceId: query.Get("datasourceId").MustInt64(),
-		From:         query.Get("from").MustString(),
-		To:           query.Get("to").MustString(),
-		Aggregator:   query.Get("agg").MustString(),
-	}
-
-	if model.Query.Query == "" {
-		return nil, fmt.Errorf("missing query.query")
-	}
-
-	if model.Query.DatasourceId == 0 {
-		return nil, fmt.Errorf("missing query.datasourceId")
-	}
-
-	return model, nil
-=======
->>>>>>> e3b281db
 }
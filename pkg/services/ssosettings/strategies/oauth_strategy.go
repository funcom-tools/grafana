--- conflicted
+++ resolved
@@ -30,7 +30,6 @@
 	return s.supportedProvidersRegex.MatchString(provider)
 }
 
-<<<<<<< HEAD
 func (s *OAuthStrategy) ParseConfigFromSystem(_ context.Context, provider string) (map[string]interface{}, error) {
 	section := s.cfg.SectionWithEnvOverrides("auth." + provider)
 
@@ -65,52 +64,16 @@
 		"allow_assign_grafana_admin": parseDataFromKey("allow_assign_grafana_admin", section, defaultSettings),
 		"auto_login":                 parseDataFromKey("auto_login", section, defaultSettings),
 		"allowed_groups":             parseDataFromKey("allowed_groups", section, defaultSettings),
+		// "skip_org_role_sync":         parseDataFromKey("skip_org_role_sync", section, defaultSettings),
 	}
 
 	extraFields := getExtraKeysForProvider(provider)
 	for _, key := range extraFields {
 		result[key] = parseDataFromKey(key, section, defaultSettings)
-=======
-func (s *OAuthStrategy) ParseConfigFromSystem(_ context.Context) (map[string]any, error) {
-	section := s.cfg.SectionWithEnvOverrides("auth." + s.provider)
-
-	// TODO: load the provider specific keys separately
-	result := map[string]any{
-		"client_id":               section.Key("client_id").Value(),
-		"client_secret":           section.Key("client_secret").Value(),
-		"scopes":                  section.Key("scopes").Value(),
-		"auth_url":                section.Key("auth_url").Value(),
-		"token_url":               section.Key("token_url").Value(),
-		"api_url":                 section.Key("api_url").Value(),
-		"teams_url":               section.Key("teams_url").Value(),
-		"enabled":                 section.Key("enabled").MustBool(false),
-		"email_attribute_name":    section.Key("email_attribute_name").Value(),
-		"email_attribute_path":    section.Key("email_attribute_path").Value(),
-		"role_attribute_path":     section.Key("role_attribute_path").Value(),
-		"role_attribute_strict":   section.Key("role_attribute_strict").MustBool(false),
-		"groups_attribute_path":   section.Key("groups_attribute_path").Value(),
-		"team_ids_attribute_path": section.Key("team_ids_attribute_path").Value(),
-		"allowed_domains":         section.Key("allowed_domains").Value(),
-		"hosted_domain":           section.Key("hosted_domain").Value(),
-		"allow_sign_up":           section.Key("allow_sign_up").MustBool(true),
-		"name":                    section.Key("name").MustString("default name"), // TODO: change this default value
-		"icon":                    section.Key("icon").Value(),
-		// TODO: @mgyongyosi move skipOrgRoleSync here in a separate PR
-		// "skip_org_role_sync":         section.Key("skip_org_role_sync").MustBool(false),
-		"tls_client_cert":            section.Key("tls_client_cert").Value(),
-		"tls_client_key":             section.Key("tls_client_key").Value(),
-		"tls_client_ca":              section.Key("tls_client_ca").Value(),
-		"tls_skip_verify_insecure":   section.Key("tls_skip_verify_insecure").MustBool(false),
-		"use_pkce":                   section.Key("use_pkce").MustBool(true),
-		"use_refresh_token":          section.Key("use_refresh_token").MustBool(false),
-		"allow_assign_grafana_admin": section.Key("allow_assign_grafana_admin").MustBool(false),
-		"auto_login":                 section.Key("auto_login").MustBool(false),
-		"allowed_groups":             section.Key("allowed_groups").Value(),
->>>>>>> ee42f41e
 	}
 
 	// when empty_scopes parameter exists and is true, overwrite scope with empty value
-	if parseDataFromKey("empty_scopes", section, defaultSettings) == "true" {
+	if section.Key("empty_scopes").MustBool(false) {
 		result["scopes"] = ""
 	}
 

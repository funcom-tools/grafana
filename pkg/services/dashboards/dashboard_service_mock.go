// Code generated by mockery v2.32.0. DO NOT EDIT.

package dashboards

import (
	context "context"

	identity "github.com/grafana/grafana/pkg/services/auth/identity"
	mock "github.com/stretchr/testify/mock"

	model "github.com/grafana/grafana/pkg/services/search/model"
)

// FakeDashboardService is an autogenerated mock type for the DashboardService type
type FakeDashboardService struct {
	mock.Mock
}

// BuildSaveDashboardCommand provides a mock function with given fields: ctx, dto, shouldValidateAlerts, validateProvisionedDashboard
func (_m *FakeDashboardService) BuildSaveDashboardCommand(ctx context.Context, dto *SaveDashboardDTO, shouldValidateAlerts bool, validateProvisionedDashboard bool) (*SaveDashboardCommand, error) {
	ret := _m.Called(ctx, dto, shouldValidateAlerts, validateProvisionedDashboard)

	var r0 *SaveDashboardCommand
	var r1 error
	if rf, ok := ret.Get(0).(func(context.Context, *SaveDashboardDTO, bool, bool) (*SaveDashboardCommand, error)); ok {
		return rf(ctx, dto, shouldValidateAlerts, validateProvisionedDashboard)
	}
	if rf, ok := ret.Get(0).(func(context.Context, *SaveDashboardDTO, bool, bool) *SaveDashboardCommand); ok {
		r0 = rf(ctx, dto, shouldValidateAlerts, validateProvisionedDashboard)
	} else {
		if ret.Get(0) != nil {
			r0 = ret.Get(0).(*SaveDashboardCommand)
		}
	}

	if rf, ok := ret.Get(1).(func(context.Context, *SaveDashboardDTO, bool, bool) error); ok {
		r1 = rf(ctx, dto, shouldValidateAlerts, validateProvisionedDashboard)
	} else {
		r1 = ret.Error(1)
	}

	return r0, r1
}

// CountInFolder provides a mock function with given fields: ctx, orgID, folderUID, user
func (_m *FakeDashboardService) CountInFolder(ctx context.Context, orgID int64, folderUID string, user identity.Requester) (int64, error) {
	ret := _m.Called(ctx, orgID, folderUID, user)

	var r0 int64
	var r1 error
	if rf, ok := ret.Get(0).(func(context.Context, int64, string, identity.Requester) (int64, error)); ok {
		return rf(ctx, orgID, folderUID, user)
	}
	if rf, ok := ret.Get(0).(func(context.Context, int64, string, identity.Requester) int64); ok {
		r0 = rf(ctx, orgID, folderUID, user)
	} else {
		r0 = ret.Get(0).(int64)
	}

	if rf, ok := ret.Get(1).(func(context.Context, int64, string, identity.Requester) error); ok {
		r1 = rf(ctx, orgID, folderUID, user)
	} else {
		r1 = ret.Error(1)
	}

	return r0, r1
}

// DeleteDashboard provides a mock function with given fields: ctx, dashboardId, orgId
func (_m *FakeDashboardService) DeleteDashboard(ctx context.Context, dashboardId int64, orgId int64) error {
	ret := _m.Called(ctx, dashboardId, orgId)

	var r0 error
	if rf, ok := ret.Get(0).(func(context.Context, int64, int64) error); ok {
		r0 = rf(ctx, dashboardId, orgId)
	} else {
		r0 = ret.Error(0)
	}

	return r0
}

// FindDashboards provides a mock function with given fields: ctx, query
func (_m *FakeDashboardService) FindDashboards(ctx context.Context, query *FindPersistedDashboardsQuery) ([]DashboardSearchProjection, error) {
	ret := _m.Called(ctx, query)

	var r0 []DashboardSearchProjection
	var r1 error
	if rf, ok := ret.Get(0).(func(context.Context, *FindPersistedDashboardsQuery) ([]DashboardSearchProjection, error)); ok {
		return rf(ctx, query)
	}
	if rf, ok := ret.Get(0).(func(context.Context, *FindPersistedDashboardsQuery) []DashboardSearchProjection); ok {
		r0 = rf(ctx, query)
	} else {
		if ret.Get(0) != nil {
			r0 = ret.Get(0).([]DashboardSearchProjection)
		}
	}

	if rf, ok := ret.Get(1).(func(context.Context, *FindPersistedDashboardsQuery) error); ok {
		r1 = rf(ctx, query)
	} else {
		r1 = ret.Error(1)
	}

	return r0, r1
}

// GetDashboard provides a mock function with given fields: ctx, query
func (_m *FakeDashboardService) GetDashboard(ctx context.Context, query *GetDashboardQuery) (*Dashboard, error) {
	ret := _m.Called(ctx, query)

	var r0 *Dashboard
	var r1 error
	if rf, ok := ret.Get(0).(func(context.Context, *GetDashboardQuery) (*Dashboard, error)); ok {
		return rf(ctx, query)
	}
	if rf, ok := ret.Get(0).(func(context.Context, *GetDashboardQuery) *Dashboard); ok {
		r0 = rf(ctx, query)
	} else {
		if ret.Get(0) != nil {
			r0 = ret.Get(0).(*Dashboard)
		}
	}

	if rf, ok := ret.Get(1).(func(context.Context, *GetDashboardQuery) error); ok {
		r1 = rf(ctx, query)
	} else {
		r1 = ret.Error(1)
	}

	return r0, r1
}

// GetDashboardTags provides a mock function with given fields: ctx, query
func (_m *FakeDashboardService) GetDashboardTags(ctx context.Context, query *GetDashboardTagsQuery) ([]*DashboardTagCloudItem, error) {
	ret := _m.Called(ctx, query)

	var r0 []*DashboardTagCloudItem
	var r1 error
	if rf, ok := ret.Get(0).(func(context.Context, *GetDashboardTagsQuery) ([]*DashboardTagCloudItem, error)); ok {
		return rf(ctx, query)
	}
	if rf, ok := ret.Get(0).(func(context.Context, *GetDashboardTagsQuery) []*DashboardTagCloudItem); ok {
		r0 = rf(ctx, query)
	} else {
		if ret.Get(0) != nil {
			r0 = ret.Get(0).([]*DashboardTagCloudItem)
		}
	}

	if rf, ok := ret.Get(1).(func(context.Context, *GetDashboardTagsQuery) error); ok {
		r1 = rf(ctx, query)
	} else {
		r1 = ret.Error(1)
	}

	return r0, r1
}

// GetDashboardUIDByID provides a mock function with given fields: ctx, query
func (_m *FakeDashboardService) GetDashboardUIDByID(ctx context.Context, query *GetDashboardRefByIDQuery) (*DashboardRef, error) {
	ret := _m.Called(ctx, query)

	var r0 *DashboardRef
	var r1 error
	if rf, ok := ret.Get(0).(func(context.Context, *GetDashboardRefByIDQuery) (*DashboardRef, error)); ok {
		return rf(ctx, query)
	}
	if rf, ok := ret.Get(0).(func(context.Context, *GetDashboardRefByIDQuery) *DashboardRef); ok {
		r0 = rf(ctx, query)
	} else {
		if ret.Get(0) != nil {
			r0 = ret.Get(0).(*DashboardRef)
		}
	}

	if rf, ok := ret.Get(1).(func(context.Context, *GetDashboardRefByIDQuery) error); ok {
		r1 = rf(ctx, query)
	} else {
		r1 = ret.Error(1)
	}

	return r0, r1
}

// GetDashboards provides a mock function with given fields: ctx, query
func (_m *FakeDashboardService) GetDashboards(ctx context.Context, query *GetDashboardsQuery) ([]*Dashboard, error) {
	ret := _m.Called(ctx, query)

	var r0 []*Dashboard
	var r1 error
	if rf, ok := ret.Get(0).(func(context.Context, *GetDashboardsQuery) ([]*Dashboard, error)); ok {
		return rf(ctx, query)
	}
	if rf, ok := ret.Get(0).(func(context.Context, *GetDashboardsQuery) []*Dashboard); ok {
		r0 = rf(ctx, query)
	} else {
		if ret.Get(0) != nil {
			r0 = ret.Get(0).([]*Dashboard)
		}
	}

	if rf, ok := ret.Get(1).(func(context.Context, *GetDashboardsQuery) error); ok {
		r1 = rf(ctx, query)
	} else {
		r1 = ret.Error(1)
	}

	return r0, r1
}

// ImportDashboard provides a mock function with given fields: ctx, dto
func (_m *FakeDashboardService) ImportDashboard(ctx context.Context, dto *SaveDashboardDTO) (*Dashboard, error) {
	ret := _m.Called(ctx, dto)

	var r0 *Dashboard
	var r1 error
	if rf, ok := ret.Get(0).(func(context.Context, *SaveDashboardDTO) (*Dashboard, error)); ok {
		return rf(ctx, dto)
	}
	if rf, ok := ret.Get(0).(func(context.Context, *SaveDashboardDTO) *Dashboard); ok {
		r0 = rf(ctx, dto)
	} else {
		if ret.Get(0) != nil {
			r0 = ret.Get(0).(*Dashboard)
		}
	}

	if rf, ok := ret.Get(1).(func(context.Context, *SaveDashboardDTO) error); ok {
		r1 = rf(ctx, dto)
	} else {
		r1 = ret.Error(1)
	}

	return r0, r1
}

// SaveDashboard provides a mock function with given fields: ctx, dto, allowUiUpdate
func (_m *FakeDashboardService) SaveDashboard(ctx context.Context, dto *SaveDashboardDTO, allowUiUpdate bool) (*Dashboard, error) {
	ret := _m.Called(ctx, dto, allowUiUpdate)

	var r0 *Dashboard
	var r1 error
	if rf, ok := ret.Get(0).(func(context.Context, *SaveDashboardDTO, bool) (*Dashboard, error)); ok {
		return rf(ctx, dto, allowUiUpdate)
	}
	if rf, ok := ret.Get(0).(func(context.Context, *SaveDashboardDTO, bool) *Dashboard); ok {
		r0 = rf(ctx, dto, allowUiUpdate)
	} else {
		if ret.Get(0) != nil {
			r0 = ret.Get(0).(*Dashboard)
		}
	}

	if rf, ok := ret.Get(1).(func(context.Context, *SaveDashboardDTO, bool) error); ok {
		r1 = rf(ctx, dto, allowUiUpdate)
	} else {
		r1 = ret.Error(1)
	}

	return r0, r1
}

// SearchDashboards provides a mock function with given fields: ctx, query
func (_m *FakeDashboardService) SearchDashboards(ctx context.Context, query *FindPersistedDashboardsQuery) (model.HitList, error) {
	ret := _m.Called(ctx, query)

	var r0 model.HitList
	var r1 error
	if rf, ok := ret.Get(0).(func(context.Context, *FindPersistedDashboardsQuery) (model.HitList, error)); ok {
		return rf(ctx, query)
	}
	if rf, ok := ret.Get(0).(func(context.Context, *FindPersistedDashboardsQuery) model.HitList); ok {
		r0 = rf(ctx, query)
	} else {
		if ret.Get(0) != nil {
			r0 = ret.Get(0).(model.HitList)
		}
	}

	if rf, ok := ret.Get(1).(func(context.Context, *FindPersistedDashboardsQuery) error); ok {
		r1 = rf(ctx, query)
	} else {
		r1 = ret.Error(1)
	}

	return r0, r1
}

<<<<<<< HEAD
// UpdateDashboardACL provides a mock function with given fields: ctx, uid, items
func (_m *FakeDashboardService) UpdateDashboardACL(ctx context.Context, uid int64, items []*DashboardACL) error {
	ret := _m.Called(ctx, uid, items)

	var r0 error
	if rf, ok := ret.Get(0).(func(context.Context, int64, []*DashboardACL) error); ok {
		r0 = rf(ctx, uid, items)
	} else {
		r0 = ret.Error(0)
	}

	return r0
}

// NewFakeDashboardService creates a new instance of FakeDashboardService. It also registers a testing interface on the mock and a cleanup function to assert the mocks expectations.
// The first argument is typically a *testing.T value.
func NewFakeDashboardService(t interface {
=======
type mockConstructorTestingTNewFakeDashboardService interface {
>>>>>>> 2d09bac2
	mock.TestingT
	Cleanup(func())
}) *FakeDashboardService {
	mock := &FakeDashboardService{}
	mock.Mock.Test(t)

	t.Cleanup(func() { mock.AssertExpectations(t) })

	return mock
}<|MERGE_RESOLUTION|>--- conflicted
+++ resolved
@@ -288,7 +288,6 @@
 	return r0, r1
 }
 
-<<<<<<< HEAD
 // UpdateDashboardACL provides a mock function with given fields: ctx, uid, items
 func (_m *FakeDashboardService) UpdateDashboardACL(ctx context.Context, uid int64, items []*DashboardACL) error {
 	ret := _m.Called(ctx, uid, items)
@@ -306,9 +305,6 @@
 // NewFakeDashboardService creates a new instance of FakeDashboardService. It also registers a testing interface on the mock and a cleanup function to assert the mocks expectations.
 // The first argument is typically a *testing.T value.
 func NewFakeDashboardService(t interface {
-=======
-type mockConstructorTestingTNewFakeDashboardService interface {
->>>>>>> 2d09bac2
 	mock.TestingT
 	Cleanup(func())
 }) *FakeDashboardService {

--- conflicted
+++ resolved
@@ -346,14 +346,11 @@
 	}
 }
 
-<<<<<<< HEAD
-=======
 type DeleteDashboardsInFolderRequest struct {
 	FolderUIDs []string
 	OrgID      int64
 }
 
->>>>>>> 87ab98ea
 //
 // DASHBOARD ACL
 //

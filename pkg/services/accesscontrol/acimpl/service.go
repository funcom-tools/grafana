--- conflicted
+++ resolved
@@ -41,10 +41,6 @@
 		return nil, err
 	}
 
-<<<<<<< HEAD
-	if err := migrator.MigrateScopeSplit(db, service.log); err != nil {
-		return nil, err
-=======
 	if cfg.IsFeatureToggleEnabled(featuremgmt.FlagSplitScopes) {
 		// Migrating scopes that haven't been split yet to have kind, attribute and identifier in the DB
 		// This will be removed once we've:
@@ -53,7 +49,6 @@
 		if err := migrator.MigrateScopeSplit(db, service.log); err != nil {
 			return nil, err
 		}
->>>>>>> cfa1a2c5
 	}
 
 	return service, nil

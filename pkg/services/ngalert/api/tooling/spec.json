--- conflicted
+++ resolved
@@ -1243,8 +1243,6 @@
             "schema": {
               "$ref": "#/definitions/Ack"
             }
-<<<<<<< HEAD
-=======
           },
           "400": {
             "description": "ValidationError",
@@ -1268,7 +1266,6 @@
             "schema": {
               "$ref": "#/definitions/MuteTimings"
             }
->>>>>>> 46d65739
           },
           "400": {
             "description": "ValidationError",
@@ -5130,8 +5127,9 @@
       "x-go-package": "github.com/prometheus/alertmanager/timeinterval"
     },
     "URL": {
-      "type": "object",
-      "title": "URL is a custom URL type that allows validation at configuration load time.",
+      "description": "The general form represented is:\n\n[scheme:][//[userinfo@]host][/]path[?query][#fragment]\n\nURLs that do not start with a slash after the scheme are interpreted as:\n\nscheme:opaque[?query][#fragment]\n\nNote that the Path field is stored in decoded form: /%47%6f%2f becomes /Go/.\nA consequence is that it is impossible to tell which slashes in the Path were\nslashes in the raw URL and which were %2f. This distinction is rarely important,\nbut when it is, the code should use RawPath, an optional field which only gets\nset if the default encoding is different from Path.\n\nURL's String method uses the EscapedPath method to obtain the path. See the\nEscapedPath method for more details.",
+      "type": "object",
+      "title": "A URL represents a parsed URL (technically, a URI reference).",
       "properties": {
         "ForceQuery": {
           "type": "boolean"
@@ -5164,7 +5162,7 @@
           "$ref": "#/definitions/Userinfo"
         }
       },
-      "x-go-package": "github.com/prometheus/common/config"
+      "x-go-package": "net/url"
     },
     "Userinfo": {
       "description": "The Userinfo type is an immutable encapsulation of username and\npassword details for a URL. An existing Userinfo value is guaranteed\nto have a username set (potentially empty, as allowed by RFC 2396),\nand optionally a password.",
@@ -5361,7 +5359,6 @@
       "x-go-package": "github.com/prometheus/alertmanager/api/v2/models"
     },
     "alertGroup": {
-      "description": "AlertGroup alert group",
       "type": "object",
       "required": [
         "alerts",
@@ -5384,15 +5381,16 @@
           "$ref": "#/definitions/receiver"
         }
       },
+      "x-go-name": "AlertGroup",
+      "x-go-package": "github.com/prometheus/alertmanager/api/v2/models",
       "$ref": "#/definitions/alertGroup"
     },
     "alertGroups": {
+      "description": "AlertGroups alert groups",
       "type": "array",
       "items": {
         "$ref": "#/definitions/alertGroup"
       },
-      "x-go-name": "AlertGroups",
-      "x-go-package": "github.com/prometheus/alertmanager/api/v2/models",
       "$ref": "#/definitions/alertGroups"
     },
     "alertStatus": {
@@ -5576,16 +5574,14 @@
       "$ref": "#/definitions/gettableAlert"
     },
     "gettableAlerts": {
+      "description": "GettableAlerts gettable alerts",
       "type": "array",
       "items": {
         "$ref": "#/definitions/gettableAlert"
       },
-      "x-go-name": "GettableAlerts",
-      "x-go-package": "github.com/prometheus/alertmanager/api/v2/models",
       "$ref": "#/definitions/gettableAlerts"
     },
     "gettableSilence": {
-      "description": "GettableSilence gettable silence",
       "type": "object",
       "required": [
         "comment",
@@ -5638,6 +5634,8 @@
           "x-go-name": "UpdatedAt"
         }
       },
+      "x-go-name": "GettableSilence",
+      "x-go-package": "github.com/prometheus/alertmanager/api/v2/models",
       "$ref": "#/definitions/gettableSilence"
     },
     "gettableSilences": {
@@ -5776,7 +5774,6 @@
       "x-go-package": "github.com/prometheus/alertmanager/api/v2/models"
     },
     "postableSilence": {
-      "description": "PostableSilence postable silence",
       "type": "object",
       "required": [
         "comment",
@@ -5817,6 +5814,8 @@
           "x-go-name": "StartsAt"
         }
       },
+      "x-go-name": "PostableSilence",
+      "x-go-package": "github.com/prometheus/alertmanager/api/v2/models",
       "$ref": "#/definitions/postableSilence"
     },
     "receiver": {

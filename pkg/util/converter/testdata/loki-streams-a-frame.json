{
  "frames": [
    {
      "schema": {
        "meta": {
          "custom": {
            "stats": {
              "summary": {
<<<<<<< HEAD
                "totalBytesProcessed": 7772,
                "totalLinesProcessed": 55,
                "execTime": 0.002216125,
                "bytesProcessedPerSecond": 3507022,
                "linesProcessedPerSecond": 24818
              },
              "store": {
                "compressedBytes": 31432,
                "decompressedBytes": 7772,
                "decompressedLines": 55,
                "chunksDownloadTime": 0.000390958,
                "headChunkBytes": 0,
                "headChunkLines": 0,
                "totalDuplicates": 0,
                "totalChunksRef": 2,
                "totalChunksDownloaded": 2
              },
              "ingester": {
                "totalReached": 0,
                "totalLinesSent": 0,
                "decompressedBytes": 0,
                "decompressedLines": 0,
                "compressedBytes": 0,
                "totalChunksMatched": 0,
=======
                "execTime": 0.002216125,
                "bytesProcessedPerSecond": 3507022,
                "linesProcessedPerSecond": 24818,
                "totalBytesProcessed": 7772,
                "totalLinesProcessed": 55
              },
              "store": {
                "totalChunksDownloaded": 2,
                "chunksDownloadTime": 0.000390958,
                "compressedBytes": 31432,
                "totalDuplicates": 0,
                "totalChunksRef": 2,
                "headChunkBytes": 0,
                "headChunkLines": 0,
                "decompressedBytes": 7772,
                "decompressedLines": 55
              },
              "ingester": {
>>>>>>> 3e93d622
                "totalBatches": 0,
                "headChunkLines": 0,
<<<<<<< HEAD
                "totalDuplicates": 0
=======
                "decompressedBytes": 0,
                "decompressedLines": 0,
                "compressedBytes": 0,
                "totalReached": 0,
                "totalLinesSent": 0,
                "headChunkBytes": 0,
                "totalDuplicates": 0,
                "totalChunksMatched": 0
>>>>>>> 3e93d622
              }
            }
          }
        },
        "fields": [
          {
            "name": "__labels",
            "type": "other",
            "typeInfo": {
              "frame": "json.RawMessage"
            }
          },
          {
            "name": "Time",
            "type": "time",
            "typeInfo": {
              "frame": "time.Time"
            }
          },
          {
            "name": "Line",
            "type": "string",
            "typeInfo": {
              "frame": "string"
            }
          },
          {
            "name": "TS",
            "type": "string",
            "typeInfo": {
              "frame": "string"
            }
          }
        ]
      },
      "data": {
        "values": [
          [
            {"level":"error","location":"moon🌙"},{"level":"info","location":"moon🌙"},{"level":"info","location":"moon🌙"},{"level":"info","location":"moon🌙"},{"level":"info","location":"moon🌙"},{"level":"info","location":"moon🌙"}
          ],
          [
            1645030244810,1645030247027,1645030246277,1645030246277,1645030245539,1645030244091
          ],
          [
            "log line error 1","log line info 1","log line info 2","log line info 2","log line info 3","log line info 4"
          ],
          [
            "1645030244810757120","1645030247027735040","1645030246277587968","1645030246277587968","1645030245539423744","1645030244091700992"
          ]
        ]
      }
    }
  ]
}<|MERGE_RESOLUTION|>--- conflicted
+++ resolved
@@ -6,32 +6,6 @@
           "custom": {
             "stats": {
               "summary": {
-<<<<<<< HEAD
-                "totalBytesProcessed": 7772,
-                "totalLinesProcessed": 55,
-                "execTime": 0.002216125,
-                "bytesProcessedPerSecond": 3507022,
-                "linesProcessedPerSecond": 24818
-              },
-              "store": {
-                "compressedBytes": 31432,
-                "decompressedBytes": 7772,
-                "decompressedLines": 55,
-                "chunksDownloadTime": 0.000390958,
-                "headChunkBytes": 0,
-                "headChunkLines": 0,
-                "totalDuplicates": 0,
-                "totalChunksRef": 2,
-                "totalChunksDownloaded": 2
-              },
-              "ingester": {
-                "totalReached": 0,
-                "totalLinesSent": 0,
-                "decompressedBytes": 0,
-                "decompressedLines": 0,
-                "compressedBytes": 0,
-                "totalChunksMatched": 0,
-=======
                 "execTime": 0.002216125,
                 "bytesProcessedPerSecond": 3507022,
                 "linesProcessedPerSecond": 24818,
@@ -50,12 +24,8 @@
                 "decompressedLines": 55
               },
               "ingester": {
->>>>>>> 3e93d622
                 "totalBatches": 0,
                 "headChunkLines": 0,
-<<<<<<< HEAD
-                "totalDuplicates": 0
-=======
                 "decompressedBytes": 0,
                 "decompressedLines": 0,
                 "compressedBytes": 0,
@@ -64,7 +34,6 @@
                 "headChunkBytes": 0,
                 "totalDuplicates": 0,
                 "totalChunksMatched": 0
->>>>>>> 3e93d622
               }
             }
           }

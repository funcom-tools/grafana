--- conflicted
+++ resolved
@@ -18,11 +18,7 @@
 )
 
 func (hs *HTTPServer) setIndexViewData(c *m.ReqContext) (*dtos.IndexViewData, error) {
-<<<<<<< HEAD
 	settings, err := hs.getFrontendSettingsMap(c)
-=======
-	settings, err := getFrontendSettingsMap(c)
->>>>>>> 5e9ef5f6
 	if err != nil {
 		return nil, err
 	}
